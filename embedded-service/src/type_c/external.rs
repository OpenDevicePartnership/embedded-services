--- conflicted
+++ resolved
@@ -1,12 +1,10 @@
 //! Message definitions for external type-C commands
 use embedded_usb_pd::{GlobalPortId, PdError, PortId as LocalPortId, ucsi};
 
-<<<<<<< HEAD
-use crate::type_c::controller::execute_external_ucsi_command;
-use crate::type_c::controller::{AttnVdm, OtherVdm};
-=======
-use crate::type_c::{Cached, controller::execute_external_ucsi_command};
->>>>>>> e765cd74
+use crate::type_c::{
+    Cached,
+    controller::{AttnVdm, OtherVdm, execute_external_ucsi_command},
+};
 
 use super::{
     ControllerId,
