--- conflicted
+++ resolved
@@ -12,21 +12,9 @@
 workspace = true
 
 [dependencies]
-<<<<<<< HEAD
 embassy-sync = { version = "0.7.2", features = ["log", "std"] }
-embassy-time-driver = { version = "0.2.0", optional = true }
-embassy-time = { version = "0.4.0", features = ["log", "std"] }
-=======
-embassy-sync = { version = "0.7.2", features = [
-    "log",
-    "std",
-] }
 embassy-time-driver = { version = "0.2.1", optional = true }
-embassy-time = { version = "0.5.0", features = [
-    "log",
-    "std",
-] }
->>>>>>> fa9304fe
+embassy-time = { version = "0.5.0", features = ["log", "std"] }
 embassy-futures = "0.1.2"
 embassy-executor = { version = "0.9.1", features = [
     "arch-std",
