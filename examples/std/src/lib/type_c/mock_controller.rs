--- conflicted
+++ resolved
@@ -4,11 +4,9 @@
     GlobalRawMutex,
     power::policy::PowerCapability,
     type_c::{
-<<<<<<< HEAD
-        controller::{Contract, ControllerStatus, PortStatus, RetimerFwUpdateState, UsbControlConfig},
-=======
-        controller::{AttnVdm, Contract, ControllerStatus, OtherVdm, PortStatus, RetimerFwUpdateState},
->>>>>>> ea84b81c
+        controller::{
+            AttnVdm, Contract, ControllerStatus, OtherVdm, PortStatus, RetimerFwUpdateState, UsbControlConfig,
+        },
         event::PortEvent,
     },
 };
@@ -240,7 +238,16 @@
         Ok(())
     }
 
-<<<<<<< HEAD
+    async fn get_other_vdm(&mut self, port: LocalPortId) -> Result<OtherVdm, Error<Self::BusError>> {
+        debug!("Get other VDM for port {port:?}");
+        Ok(OtherVdm::default())
+    }
+
+    async fn get_attn_vdm(&mut self, port: LocalPortId) -> Result<AttnVdm, Error<Self::BusError>> {
+        debug!("Get attention VDM for port {port:?}");
+        Ok(AttnVdm::default())
+    }
+
     async fn set_usb_control(
         &mut self,
         port: LocalPortId,
@@ -251,16 +258,6 @@
             config.usb2_enabled, config.usb3_enabled, config.usb4_enabled
         );
         Ok(())
-=======
-    async fn get_other_vdm(&mut self, port: LocalPortId) -> Result<OtherVdm, Error<Self::BusError>> {
-        debug!("Get other VDM for port {port:?}");
-        Ok(OtherVdm::default())
-    }
-
-    async fn get_attn_vdm(&mut self, port: LocalPortId) -> Result<AttnVdm, Error<Self::BusError>> {
-        debug!("Get attention VDM for port {port:?}");
-        Ok(AttnVdm::default())
->>>>>>> ea84b81c
     }
 }
 
