<<<<<<< HEAD
use crate::wrapper::{ControllerWrapper, FwOfferValidator, backing::ReferencedStorage};
=======
use ::tps6699x::registers::field_sets::IntEventBus1;
use ::tps6699x::registers::{PdCcPullUp, PpExtVbusSw, PpIntVbusSw};
use ::tps6699x::{PORT0, PORT1, TPS66993_NUM_PORTS, TPS66994_NUM_PORTS};
>>>>>>> edef4543
use bitfield::bitfield;
use bitflags::bitflags;
use core::{array::from_fn, future::Future, iter::zip};
use embassy_sync::blocking_mutex::raw::RawMutex;
use embassy_time::Delay;
use embedded_hal_async::i2c::I2c;
use embedded_services::{
    debug, error,
    power::policy::PowerCapability,
    trace,
    type_c::{
        ATTN_VDM_LEN, DISCOVERED_MODES_LEN,
        controller::{
            AttnVdm, Controller, ControllerStatus, DpConfig, DpPinConfig, DpStatus, OtherVdm, PdStateMachineConfig,
            PortStatus, RetimerFwUpdateState, RxModeVdos, SendVdm, TbtConfig, TypeCStateMachineState, UsbControlConfig,
        },
        event::PortEvent,
    },
    warn,
};
use embedded_usb_pd::{
    DataRole, Error, LocalPortId, PdError, PlugOrientation, PowerRole,
    ado::Ado,
    pdinfo::PowerPathStatus,
    pdo::{Common, Contract, Rdo, sink, source},
    type_c::Current as TypecCurrent,
    ucsi::lpm,
    vdm::Svid,
};
use tps6699x::{
    MAX_SUPPORTED_PORTS, PORT0, PORT1, TPS66993_NUM_PORTS, TPS66994_NUM_PORTS,
    asynchronous::{
        embassy as tps6699x_drv,
        fw_update::{
            BorrowedUpdater, BorrowedUpdaterInProgress, UpdateTarget, disable_all_interrupts, enable_port0_interrupts,
        },
    },
    command::{
        ReturnValue,
        // gcdm::Input,
        vdms::{INITIATOR_WAIT_TIME_MS, MAX_NUM_DATA_OBJECTS, Version},
    },
    fw_update::UpdateConfig as FwUpdateConfig,
    registers::{PdCcPullUp, PpExtVbusSw, PpIntVbusSw, field_sets::IntEventBus1, port_config::TypeCStateMachine},
};

type Updater<'a, M, B> = BorrowedUpdaterInProgress<tps6699x_drv::Tps6699x<'a, M, B>>;

/// Firmware update state
struct FwUpdateState<'a, M: RawMutex, B: I2c> {
    /// Updater state
    updater: Updater<'a, M, B>,
    /// Interrupt guards to maintain during the update
    ///
    /// This value is never read, only used to keep the interrupt guard alive
    #[allow(dead_code)]
    guards: [Option<tps6699x_drv::InterruptGuard<'a, M, B>>; MAX_SUPPORTED_PORTS],
}

pub struct Tps6699x<'a, M: RawMutex, B: I2c> {
    port_events: heapless::Vec<PortEvent, MAX_SUPPORTED_PORTS>,
    tps6699x: tps6699x_drv::Tps6699x<'a, M, B>,
    update_state: Option<FwUpdateState<'a, M, B>>,
    /// Firmware update configuration
    fw_update_config: FwUpdateConfig,
}

impl<'a, M: RawMutex, B: I2c> Tps6699x<'a, M, B> {
    /// Create a new TPS6699x instance
    ///
    /// Returns `None` if the number of ports is invalid.
    pub fn try_new(
        tps6699x: tps6699x_drv::Tps6699x<'a, M, B>,
        num_ports: usize,
        fw_update_config: FwUpdateConfig,
    ) -> Option<Self> {
        if num_ports == 0 || num_ports > MAX_SUPPORTED_PORTS {
            None
        } else {
            Some(Self {
                // num_ports validated by branch
                port_events: heapless::Vec::from_iter((0..num_ports).map(|_| PortEvent::none())),
                tps6699x,
                update_state: None,
                fw_update_config,
            })
        }
    }
}

bitfield! {
    /// DFP VDO structure
    #[derive(Clone, Copy)]
    struct DfpVdo(u32);
    impl Debug;

    /// Port number (5 bits)
    pub u8, port_number, set_port_number: 4, 0;
    /// Host USB capability (3 bits)
    pub u8, host_capability, set_host_capability: 26, 24;
    /// DFP VDO version (3 bits)
    pub u8, version, set_version: 31, 29;
}

bitflags! {
    /// DisplayPort Pin Configuration bitmap
    #[derive(Clone, Copy, Debug, PartialEq, Eq)]
    pub struct PdDpPinConfig: u8 {
        /// No pin assignment
        const NONE = 0x00;
        /// 4L DP connection using USBC-USBC cable (Pin Assignment C)
        const C = 0x04;
        /// 2L USB + 2L DP connection using USBC-USBC cable (Pin Assignment D)
        const D = 0x08;
        /// 4L DP connection using USBC-DP cable (Pin Assignment E)
        const E = 0x10;
    }
}

impl From<u8> for PdDpPinConfig {
    fn from(value: u8) -> Self {
        PdDpPinConfig::from_bits_truncate(value)
    }
}

impl From<PdDpPinConfig> for DpPinConfig {
    fn from(value: PdDpPinConfig) -> Self {
        Self {
            pin_c: value.contains(PdDpPinConfig::C),
            pin_d: value.contains(PdDpPinConfig::D),
            pin_e: value.contains(PdDpPinConfig::E),
        }
    }
}

impl From<DpPinConfig> for PdDpPinConfig {
    fn from(value: DpPinConfig) -> Self {
        let mut config = PdDpPinConfig::NONE;
        if value.pin_c {
            config |= PdDpPinConfig::C;
        }
        if value.pin_d {
            config |= PdDpPinConfig::D;
        }
        if value.pin_e {
            config |= PdDpPinConfig::E;
        }
        config
    }
}

bitfield! {
    /// DisplayPort Alt Mode Configure structure
    /// Corresponds to ExtPDAltDpConfig_t in C
    #[derive(Clone, Copy, Debug)]
    pub struct PdDpAltConfig(u32);

    /// Select configuration (2 bits)
    pub u8, select_config, set_select_config: 1, 0;
    /// Signaling (4 bits)
    pub u8, signaling, set_signaling: 5, 2;
    /// Pin configuration (8 bits)
    pub u8, config_pin, set_config_pin: 15, 8;
    /// Reserved field 1 (16 bits)
    pub u16, reserved1, set_reserved1: 31, 16;
}

impl<M: RawMutex, B: I2c> Controller for Tps6699x<'_, M, B> {
    type BusError = B::Error;

    /// Controller reset
    async fn reset_controller(&mut self) -> Result<(), Error<Self::BusError>> {
        let mut delay = Delay;
        self.tps6699x.reset(&mut delay).await?;

        Ok(())
    }

    /// Wait for an event on any port
    async fn wait_port_event(&mut self) -> Result<(), Error<Self::BusError>> {
        let interrupts = self
            .tps6699x
            .wait_interrupt_any(false, from_fn(|_| IntEventBus1::all()))
            .await;

        for (interrupt, event) in zip(interrupts.iter(), self.port_events.iter_mut()) {
            if *interrupt == IntEventBus1::new_zero() {
                continue;
            }

            {
                if interrupt.plug_event() {
                    debug!("Event: Plug event");
                    event.status.set_plug_inserted_or_removed(true);
                }
                if interrupt.source_caps_received() {
                    debug!("Event: Source Caps received");
                    event.status.set_source_caps_received(true);
                }

                if interrupt.sink_ready() {
                    debug!("Event: Sink ready");
                    event.status.set_sink_ready(true);
                }

                if interrupt.new_consumer_contract() {
                    debug!("Event: New contract as consumer, PD controller act as Sink");
                    // Port is consumer and power negotiation is complete
                    event.status.set_new_power_contract_as_consumer(true);
                }

                if interrupt.new_provider_contract() {
                    debug!("Event: New contract as provider, PD controller act as source");
                    // Port is provider and power negotiation is complete
                    event.status.set_new_power_contract_as_provider(true);
                }

                if interrupt.power_swap_completed() {
                    debug!("Event: power swap completed");
                    event.status.set_power_swap_completed(true);
                }

                if interrupt.data_swap_completed() {
                    debug!("Event: data swap completed");
                    event.status.set_data_swap_completed(true);
                }

                if interrupt.am_entered() {
                    debug!("Event: alt mode entered");
                    event.status.set_alt_mode_entered(true);
                }

                if interrupt.hard_reset() {
                    debug!("Event: hard reset");
                    event.status.set_pd_hard_reset(true);
                }

                if interrupt.crossbar_error() {
                    debug!("Event: crossbar error");
                    event.notification.set_usb_mux_error_recovery(true);
                }

                if interrupt.usvid_mode_entered() {
                    debug!("Event: user svid mode entered");
                    event.notification.set_custom_mode_entered(true);
                }

                if interrupt.usvid_mode_exited() {
                    debug!("Event: usvid mode exited");
                    event.notification.set_custom_mode_exited(true);
                }

                if interrupt.usvid_attention_vdm_received() {
                    debug!("Event: user svid attention vdm received");
                    event.notification.set_custom_mode_attention_received(true);
                }

                if interrupt.usvid_other_vdm_received() {
                    debug!("Event: user svid other vdm received");
                    event.notification.set_custom_mode_other_vdm_received(true);
                }

                if interrupt.discover_mode_completed() {
                    debug!("Event: discover mode completed");
                    event.notification.set_discover_mode_completed(true);
                }

                if interrupt.dp_sid_status_updated() {
                    debug!("Event: dp sid status updated");
                    event.notification.set_dp_status_update(true);
                }

                if interrupt.alert_message_received() {
                    debug!("Event: alert message received");
                    event.notification.set_alert(true);
                }
            }
        }
        Ok(())
    }

    /// Returns and clears current events for the given port
    ///
    /// Drop safety: All state changes happen after await point
    async fn clear_port_events(&mut self, port: LocalPortId) -> Result<PortEvent, Error<Self::BusError>> {
        if port.0 >= self.port_events.len() as u8 {
            return PdError::InvalidPort.into();
        }

        Ok(core::mem::replace(
            &mut self.port_events[port.0 as usize],
            PortEvent::none(),
        ))
    }

    /// Returns the current status of the port
    async fn get_port_status(&mut self, port: LocalPortId) -> Result<PortStatus, Error<Self::BusError>> {
        if port.0 >= self.port_events.len() as u8 {
            return PdError::InvalidPort.into();
        }

        let status = self.tps6699x.get_port_status(port).await?;
        trace!("Port{} status: {:#?}", port.0, status);

        let pd_status = self.tps6699x.get_pd_status(port).await?;
        trace!("Port{} PD status: {:#?}", port.0, pd_status);

        let port_control = self.tps6699x.get_port_control(port).await?;
        trace!("Port{} control: {:#?}", port.0, port_control);

        let mut port_status = PortStatus::default();

        let plug_present = status.plug_present();
        port_status.connection_state = status.connection_state().try_into().ok();

        debug!("Port{} Plug present: {}", port.0, plug_present);
        debug!("Port{} Valid connection: {}", port.0, port_status.is_connected());

        if port_status.is_connected() {
            // Determine current contract if any
            let pdo_raw = self.tps6699x.get_active_pdo_contract(port).await?.active_pdo();
            trace!("Raw PDO: {:#X}", pdo_raw);
            let rdo_raw = self.tps6699x.get_active_rdo_contract(port).await?.active_rdo();
            trace!("Raw RDO: {:#X}", rdo_raw);

            if pdo_raw != 0 && rdo_raw != 0 {
                // Got a valid explicit contract
                if pd_status.is_source() {
                    let pdo = source::Pdo::try_from(pdo_raw).map_err(|_| Error::from(PdError::InvalidParams))?;
                    let rdo = Rdo::for_pdo(rdo_raw, pdo);
                    debug!("PDO: {:#?}", pdo);
                    debug!("RDO: {:#?}", rdo);
                    port_status.available_source_contract = Contract::from_source(pdo, rdo).try_into().ok();
                    port_status.dual_power = pdo.dual_role_power();
                } else {
                    // active_rdo_contract doesn't contain the full picture
                    let mut source_pdos: [source::Pdo; 1] = [source::Pdo::default()];
                    // Read 5V fixed supply source PDO, guaranteed to be present as the first SPR PDO
                    let (num_sprs, _) = self
                        .tps6699x
                        .lock_inner()
                        .await
                        .get_rx_src_caps(port, &mut source_pdos[..], &mut [])
                        .await?;

                    if num_sprs == 0 {
                        // USB PD spec requires at least one source PDO be present, something is really wrong
                        error!("Port{} no source PDOs found", port.0);
                        return Err(PdError::InvalidParams.into());
                    }

                    let pdo = sink::Pdo::try_from(pdo_raw).map_err(|_| Error::from(PdError::InvalidParams))?;
                    let rdo = Rdo::for_pdo(rdo_raw, pdo);
                    debug!("PDO: {:#?}", pdo);
                    debug!("RDO: {:#?}", rdo);
                    port_status.available_sink_contract = Contract::from_sink(pdo, rdo).try_into().ok();
                    port_status.dual_power = source_pdos[0].dual_role_power();
                    port_status.unconstrained_power = source_pdos[0].unconstrained_power();
                }
            } else if pd_status.is_source() {
                // Implicit source contract
                let current = TypecCurrent::try_from(port_control.typec_current()).map_err(Error::Pd)?;
                debug!("Port{} type-C source current: {:#?}", port.0, current);
                let new_contract = Some(PowerCapability::from(current));
                port_status.available_source_contract = new_contract;
            } else {
                // Implicit sink contract
                let pull = pd_status.cc_pull_up();
                let new_contract = if pull == PdCcPullUp::NoPull {
                    // No pull up means no contract
                    debug!("Port{} no pull up", port.0);
                    None
                } else {
                    let current = TypecCurrent::try_from(pd_status.cc_pull_up()).map_err(Error::Pd)?;
                    debug!("Port{} type-C sink current: {:#?}", port.0, current);
                    Some(PowerCapability::from(current))
                };
                port_status.available_sink_contract = new_contract;
            }

            port_status.plug_orientation = if status.plug_orientation() {
                PlugOrientation::CC2
            } else {
                PlugOrientation::CC1
            };
            port_status.power_role = if status.port_role() {
                PowerRole::Source
            } else {
                PowerRole::Sink
            };
            port_status.data_role = if status.data_role() {
                DataRole::Dfp
            } else {
                DataRole::Ufp
            };

            // Update alt-mode status
            let alt_mode = self.tps6699x.get_alt_mode_status(port).await?;
            debug!("Port{} alt mode: {:#?}", port.0, alt_mode);
            port_status.alt_mode = alt_mode;

            // Update power path status
            let power_path = self.tps6699x.get_power_path_status(port).await?;
            trace!("Port{} power source: {:#?}", port.0, power_path);
            port_status.power_path = match port {
                PORT0 => PowerPathStatus::new(
                    power_path.pa_ext_vbus_sw() == PpExtVbusSw::EnabledInput,
                    power_path.pa_int_vbus_sw() == PpIntVbusSw::EnabledOutput,
                ),
                PORT1 => PowerPathStatus::new(
                    power_path.pb_ext_vbus_sw() == PpExtVbusSw::EnabledInput,
                    power_path.pb_int_vbus_sw() == PpIntVbusSw::EnabledOutput,
                ),
                _ => Err(PdError::InvalidPort)?,
            };
            debug!("Port{} power path: {:#?}", port.0, port_status.power_path);
        }

        Ok(port_status)
    }

    async fn get_rt_fw_update_status(
        &mut self,
        port: LocalPortId,
    ) -> Result<RetimerFwUpdateState, Error<Self::BusError>> {
        match self.tps6699x.get_rt_fw_update_status(port).await {
            Ok(true) => Ok(RetimerFwUpdateState::Active),
            Ok(false) => Ok(RetimerFwUpdateState::Inactive),
            Err(e) => Err(e),
        }
    }

    async fn set_rt_fw_update_state(&mut self, port: LocalPortId) -> Result<(), Error<Self::BusError>> {
        self.tps6699x.set_rt_fw_update_state(port).await
    }

    fn clear_rt_fw_update_state(
        &mut self,
        port: LocalPortId,
    ) -> impl Future<Output = Result<(), Error<Self::BusError>>> {
        self.tps6699x.clear_rt_fw_update_state(port)
    }

    async fn set_rt_compliance(&mut self, port: LocalPortId) -> Result<(), Error<Self::BusError>> {
        self.tps6699x.set_rt_compliance(port).await
    }

    async fn reconfigure_retimer(&mut self, port: LocalPortId) -> Result<(), Error<Self::BusError>> {
        let input = {
            let mut input = tps6699x::command::muxr::Input(0);
            input.set_en_retry_on_target_addr_1(true);
            input
        };

        match self.tps6699x.execute_muxr(port, input).await? {
            ReturnValue::Success => Ok(()),
            r => {
                debug!("Error executing MuxR on port {}: {:#?}", port.0, r);
                Err(Error::Pd(PdError::InvalidResponse))
            }
        }
    }

    async fn clear_dead_battery_flag(&mut self, port: LocalPortId) -> Result<(), Error<Self::BusError>> {
        match self.tps6699x.execute_dbfg(port).await? {
            ReturnValue::Success => Ok(()),
            r => {
                debug!("Error executing DBfg on port {}: {:#?}", port.0, r);
                Err(Error::Pd(PdError::InvalidResponse))
            }
        }
    }

    async fn enable_sink_path(&mut self, port: LocalPortId, enable: bool) -> Result<(), Error<Self::BusError>> {
        debug!("Port{} enable sink path: {}", port.0, enable);
        self.tps6699x.enable_sink_path(port, enable).await
    }

    async fn get_pd_alert(&mut self, port: LocalPortId) -> Result<Option<Ado>, Error<Self::BusError>> {
        self.tps6699x.get_rx_ado(port).await.map_err(Error::from)
    }

    async fn get_controller_status(&mut self) -> Result<ControllerStatus<'static>, Error<Self::BusError>> {
        let boot_flags = self.tps6699x.get_boot_flags().await?;
        let customer_use = CustomerUse(self.tps6699x.get_customer_use().await?);

        Ok(ControllerStatus {
            mode: self.tps6699x.get_mode().await?.into(),
            valid_fw_bank: (boot_flags.active_bank() == 0 && boot_flags.bank0_valid() != 0)
                || (boot_flags.active_bank() == 1 && boot_flags.bank1_valid() != 0),
            fw_version0: customer_use.ti_fw_version(),
            fw_version1: customer_use.custom_fw_version(),
        })
    }

    fn set_unconstrained_power(
        &mut self,
        port: LocalPortId,
        unconstrained: bool,
    ) -> impl Future<Output = Result<(), Error<Self::BusError>>> {
        self.tps6699x.set_unconstrained_power(port, unconstrained)
    }

    async fn get_active_fw_version(&mut self) -> Result<u32, Error<Self::BusError>> {
        let customer_use = CustomerUse(self.tps6699x.get_customer_use().await?);
        Ok(customer_use.custom_fw_version())
    }

    async fn start_fw_update(&mut self) -> Result<(), Error<Self::BusError>> {
        let mut delay = Delay;
        let mut updater: BorrowedUpdater<tps6699x_drv::Tps6699x<'_, M, B>> =
            BorrowedUpdater::with_config(self.fw_update_config.clone());

        // Abandon any previous in-progress update
        if let Some(update) = self.update_state.take() {
            warn!("Abandoning in-progress update");
            update
                .updater
                .abort_fw_update(&mut [&mut self.tps6699x], &mut delay)
                .await;
        }

        let mut guards = [const { None }; MAX_SUPPORTED_PORTS];
        // Disable all interrupts on both ports, use guards[1] to ensure that this set of guards is dropped last
        disable_all_interrupts::<tps6699x_drv::Tps6699x<'_, M, B>>(&mut [&mut self.tps6699x], &mut guards[1..]).await?;
        let in_progress = updater.start_fw_update(&mut [&mut self.tps6699x], &mut delay).await?;
        // Re-enable interrupts on port 0 only
        enable_port0_interrupts::<tps6699x_drv::Tps6699x<'_, M, B>>(&mut [&mut self.tps6699x], &mut guards[0..1])
            .await?;
        self.update_state = Some(FwUpdateState {
            updater: in_progress,
            guards,
        });
        Ok(())
    }

    /// Aborts the firmware update in progress
    ///
    /// This can reset the controller
    async fn abort_fw_update(&mut self) -> Result<(), Error<Self::BusError>> {
        // Check if we're still in firmware update mode
        if self.tps6699x.get_mode().await? == tps6699x::Mode::F211 {
            let mut delay = Delay;

            if let Some(update) = self.update_state.take() {
                // Attempt to abort the firmware update by consuming our update object
                update
                    .updater
                    .abort_fw_update(&mut [&mut self.tps6699x], &mut delay)
                    .await;
                Ok(())
            } else {
                // Bypass our update object since we've gotten into a state where we don't have one
                self.tps6699x.fw_update_mode_exit(&mut delay).await
            }
        } else {
            // Not in FW update mode, don't need to do anything
            Ok(())
        }
    }

    /// Finalize the firmware update
    ///
    /// This will reset the controller
    async fn finalize_fw_update(&mut self) -> Result<(), Error<Self::BusError>> {
        if let Some(update) = self.update_state.take() {
            let mut delay = Delay;
            update
                .updater
                .complete_fw_update(&mut [&mut self.tps6699x], &mut delay)
                .await
        } else {
            Err(PdError::InvalidMode.into())
        }
    }

    async fn write_fw_contents(&mut self, _offset: usize, data: &[u8]) -> Result<(), Error<Self::BusError>> {
        if let Some(update) = &mut self.update_state {
            let mut delay = Delay;
            update
                .updater
                .write_bytes(&mut [&mut self.tps6699x], &mut delay, data)
                .await?;
            Ok(())
        } else {
            Err(PdError::InvalidMode.into())
        }
    }

    fn set_max_sink_voltage(
        &mut self,
        port: LocalPortId,
        voltage_mv: Option<u16>,
    ) -> impl Future<Output = Result<(), Error<Self::BusError>>> {
        self.tps6699x.set_autonegotiate_sink_max_voltage(port, voltage_mv)
    }

    async fn get_other_vdm(&mut self, port: LocalPortId) -> Result<OtherVdm, Error<Self::BusError>> {
        match self.tps6699x.get_rx_other_vdm(port).await {
            Ok(vdm) => Ok((*vdm.as_bytes()).into()),
            Err(e) => Err(e),
        }
    }

    async fn get_attn_vdm(&mut self, port: LocalPortId) -> Result<AttnVdm, Error<Self::BusError>> {
        match self.tps6699x.get_rx_attn_vdm(port).await {
            Ok(vdm) => {
                let buf: [u8; ATTN_VDM_LEN] = vdm.into();
                let attn_vdm: AttnVdm = buf.into();
                Ok(attn_vdm)
            }
            Err(e) => Err(e),
        }
    }

    async fn send_vdm(&mut self, port: LocalPortId, tx_vdm: SendVdm) -> Result<(), Error<Self::BusError>> {
        let input = {
            let mut input = tps6699x::command::vdms::Input::default();
            input.set_num_vdo(tx_vdm.vdo_count);
            input.set_version(Version::Two);
            input.set_initiator(tx_vdm.initiator);
            if tx_vdm.initiator {
                input.set_initiator_wait_timer(INITIATOR_WAIT_TIME_MS);
            }

            for (index, vdo) in tx_vdm.vdo_data.iter().take(tx_vdm.vdo_count as usize).enumerate() {
                if index >= MAX_NUM_DATA_OBJECTS {
                    warn!("VDM data exceeds available VDO slots, truncating");
                    break; // Prevent out-of-bounds access
                }
                input.set_vdo(index, *vdo);
            }
            input
        };

        match self.tps6699x.send_vdms(port, input).await? {
            ReturnValue::Success => Ok(()),
            r => {
                debug!("Error executing VDMs on port {}: {:#?}", port.0, r);
                Err(Error::Pd(PdError::InvalidResponse))
            }
        }
    }

    /// Set USB control configuration for the given port
    async fn set_usb_control(
        &mut self,
        port: LocalPortId,
        config: UsbControlConfig,
    ) -> Result<(), Error<Self::BusError>> {
        let mut tx_identity_value = 0;

        if config.usb2_enabled {
            tx_identity_value |= 1 << 0;
        }
        if config.usb3_enabled {
            tx_identity_value |= 1 << 1;
        }
        if config.usb4_enabled {
            tx_identity_value |= 1 << 2;
        }

        self.tps6699x
            .modify_tx_identity(port, |identity| {
                let mut dfp_vdo = DfpVdo(identity.dfp1_vdo());
                dfp_vdo.set_host_capability(tx_identity_value);
                identity.set_dfp1_vdo(dfp_vdo.0);
                identity.clone()
            })
            .await?;
        Ok(())
    }

    async fn get_dp_status(&mut self, port: LocalPortId) -> Result<DpStatus, Error<Self::BusError>> {
        let dp_status = self.tps6699x.get_dp_status(port).await?;
        debug!("Port{} DP status: {:#?}", port.0, dp_status);

        let alt_mode_entered = dp_status.dp_mode_active() != 0;

        let dp_config = PdDpAltConfig(dp_status.dp_configure_message());
        let cfg_raw: PdDpPinConfig = dp_config.config_pin().into();
        let pin_config: DpPinConfig = cfg_raw.into();

        Ok(DpStatus {
            alt_mode_entered,
            dfp_d_pin_cfg: pin_config,
        })
    }

    async fn set_dp_config(&mut self, port: LocalPortId, config: DpConfig) -> Result<(), Error<Self::BusError>> {
        debug!("Port{} setting DP config: {:#?}", port.0, config);

        let mut dp_config_reg = self.tps6699x.get_dp_config(port).await?;

        debug!("Current DP config: {:#?}", dp_config_reg);

        dp_config_reg.set_enable_dp_mode(config.enable);
        let cfg_raw: PdDpPinConfig = config.dfp_d_pin_cfg.into();
        dp_config_reg.set_dfpd_pin_assignment(cfg_raw.bits());

        self.tps6699x.set_dp_config(port, dp_config_reg).await?;
        Ok(())
    }

    async fn get_rx_disc_mode_vdos(
        &mut self,
        port: LocalPortId,
        input: Svid,
    ) -> Result<RxModeVdos, Error<Self::BusError>> {
        let result = self.tps6699x.execute_gcdm(port, input.into()).await;
        match result {
            Ok(modes) => {
                let rx = RxModeVdos {
                    vdo: modes.alt_modes.map(|am| am.vdo),
                };
                Ok(rx)
            }
            Err(_e) => Err(Error::Pd(PdError::InvalidResponse)),
        }
    }

    async fn execute_drst(&mut self, port: LocalPortId) -> Result<(), Error<Self::BusError>> {
        match self.tps6699x.execute_drst(port).await? {
            ReturnValue::Success => Ok(()),
            r => {
                error!("Error executing DRST on port {}: {:#?}", port.0, r);
                Err(Error::Pd(PdError::InvalidResponse))
            }
        }
    }

    async fn set_tbt_config(&mut self, port: LocalPortId, config: TbtConfig) -> Result<(), Error<Self::BusError>> {
        debug!("Port{} setting TBT config: {:#?}", port.0, config);

        let mut config_reg = self.tps6699x.lock_inner().await.get_tbt_config(port).await?;

        config_reg.set_tbt_vid_en(config.tbt_enabled);
        config_reg.set_tbt_mode_en(config.tbt_enabled);

        self.tps6699x.lock_inner().await.set_tbt_config(port, config_reg).await
    }

    async fn set_pd_state_machine_config(
        &mut self,
        port: LocalPortId,
        config: PdStateMachineConfig,
    ) -> Result<(), Error<Self::BusError>> {
        debug!("Port{} setting PD state machine config: {:#?}", port.0, config);

        let mut config_reg = self.tps6699x.lock_inner().await.get_port_config(port).await?;

        config_reg.set_disable_pd(!config.enabled);

        self.tps6699x.lock_inner().await.set_port_config(port, config_reg).await
    }

    async fn set_type_c_state_machine_config(
        &mut self,
        port: LocalPortId,
        state: TypeCStateMachineState,
    ) -> Result<(), Error<Self::BusError>> {
        debug!("Port{} setting Type-C state machine state: {:#?}", port.0, state);

        let mut config_reg = self.tps6699x.lock_inner().await.get_port_config(port).await?;
        let typec_state = match state {
            TypeCStateMachineState::Sink => TypeCStateMachine::Sink,
            TypeCStateMachineState::Source => TypeCStateMachine::Source,
            TypeCStateMachineState::Drp => TypeCStateMachine::Drp,
            TypeCStateMachineState::Disabled => TypeCStateMachine::Disabled,
        };

        config_reg.set_typec_state_machine(typec_state);
        self.tps6699x.lock_inner().await.set_port_config(port, config_reg).await
    }

    async fn execute_ucsi_command(
        &mut self,
        command: lpm::LocalCommand,
    ) -> Result<Option<lpm::ResponseData>, Error<Self::BusError>> {
        self.tps6699x.execute_ucsi_command(&command).await
    }
}

impl<'a, M: RawMutex, BUS: I2c> AsRef<tps6699x_drv::Tps6699x<'a, M, BUS>> for Tps6699x<'a, M, BUS> {
    fn as_ref(&self) -> &tps6699x_drv::Tps6699x<'a, M, BUS> {
        &self.tps6699x
    }
}

impl<'a, M: RawMutex, BUS: I2c> AsMut<tps6699x_drv::Tps6699x<'a, M, BUS>> for Tps6699x<'a, M, BUS> {
    fn as_mut(&mut self) -> &mut tps6699x_drv::Tps6699x<'a, M, BUS> {
        &mut self.tps6699x
    }
}

/// Create a TPS66994 object mutex
pub fn tps66994<'a, M: RawMutex, BUS: I2c>(
    controller: tps6699x_drv::Tps6699x<'a, M, BUS>,
    fw_update_config: FwUpdateConfig,
<<<<<<< HEAD
    fw_version_validator: V,
    svid: Option<Svid>,
) -> Option<Tps6699xWrapper<'a, M, BUS, V>> {
=======
) -> Tps6699x<'a, M, BUS> {
>>>>>>> edef4543
    const _: () = assert!(
        TPS66994_NUM_PORTS > 0 && TPS66994_NUM_PORTS <= MAX_SUPPORTED_PORTS,
        "Number of ports exceeds maximum supported"
    );

<<<<<<< HEAD
    ControllerWrapper::try_new(
        // Statically checked above
        Tps6699x::try_new(controller, TPS66994_NUM_PORTS, fw_update_config).unwrap(),
        storage,
        fw_version_validator,
        svid,
    )
=======
    // Statically checked above
    Tps6699x::try_new(controller, TPS66994_NUM_PORTS, fw_update_config).unwrap()
>>>>>>> edef4543
}

/// Create a TPS66993 object mutex
pub fn tps66993<'a, M: RawMutex, BUS: I2c>(
    controller: tps6699x_drv::Tps6699x<'a, M, BUS>,
    fw_update_config: FwUpdateConfig,
<<<<<<< HEAD
    fw_version_validator: V,
    svid: Option<Svid>,
) -> Option<Tps6699xWrapper<'a, M, BUS, V>> {
=======
) -> Tps6699x<'a, M, BUS> {
>>>>>>> edef4543
    const _: () = assert!(
        TPS66993_NUM_PORTS > 0 && TPS66993_NUM_PORTS <= MAX_SUPPORTED_PORTS,
        "Number of ports exceeds maximum supported"
    );
<<<<<<< HEAD
    ControllerWrapper::try_new(
        // Statically checked above
        Tps6699x::try_new(controller, TPS66993_NUM_PORTS, fw_update_config).unwrap(),
        backing,
        fw_version_validator,
        svid,
    )
=======
    // Statically checked above
    Tps6699x::try_new(controller, TPS66993_NUM_PORTS, fw_update_config).unwrap()
>>>>>>> edef4543
}

bitfield! {
    /// Custom customer use format
    //#[derive(Clone, Copy)]
    //#[cfg_attr(feature = "defmt", derive(defmt::Format))]
    struct CustomerUse(u64);
    impl Debug;
    /// Custom FW version
    pub u32, custom_fw_version, set_custom_fw_version: 31, 0;
    /// TI FW version
    pub u32, ti_fw_version, set_ti_fw_version: 63, 32;
}<|MERGE_RESOLUTION|>--- conflicted
+++ resolved
@@ -1,10 +1,6 @@
-<<<<<<< HEAD
-use crate::wrapper::{ControllerWrapper, FwOfferValidator, backing::ReferencedStorage};
-=======
 use ::tps6699x::registers::field_sets::IntEventBus1;
 use ::tps6699x::registers::{PdCcPullUp, PpExtVbusSw, PpIntVbusSw};
 use ::tps6699x::{PORT0, PORT1, TPS66993_NUM_PORTS, TPS66994_NUM_PORTS};
->>>>>>> edef4543
 use bitfield::bitfield;
 use bitflags::bitflags;
 use core::{array::from_fn, future::Future, iter::zip};
@@ -804,59 +800,27 @@
 pub fn tps66994<'a, M: RawMutex, BUS: I2c>(
     controller: tps6699x_drv::Tps6699x<'a, M, BUS>,
     fw_update_config: FwUpdateConfig,
-<<<<<<< HEAD
-    fw_version_validator: V,
-    svid: Option<Svid>,
-) -> Option<Tps6699xWrapper<'a, M, BUS, V>> {
-=======
 ) -> Tps6699x<'a, M, BUS> {
->>>>>>> edef4543
     const _: () = assert!(
         TPS66994_NUM_PORTS > 0 && TPS66994_NUM_PORTS <= MAX_SUPPORTED_PORTS,
         "Number of ports exceeds maximum supported"
     );
 
-<<<<<<< HEAD
-    ControllerWrapper::try_new(
-        // Statically checked above
-        Tps6699x::try_new(controller, TPS66994_NUM_PORTS, fw_update_config).unwrap(),
-        storage,
-        fw_version_validator,
-        svid,
-    )
-=======
     // Statically checked above
     Tps6699x::try_new(controller, TPS66994_NUM_PORTS, fw_update_config).unwrap()
->>>>>>> edef4543
 }
 
 /// Create a TPS66993 object mutex
 pub fn tps66993<'a, M: RawMutex, BUS: I2c>(
     controller: tps6699x_drv::Tps6699x<'a, M, BUS>,
     fw_update_config: FwUpdateConfig,
-<<<<<<< HEAD
-    fw_version_validator: V,
-    svid: Option<Svid>,
-) -> Option<Tps6699xWrapper<'a, M, BUS, V>> {
-=======
 ) -> Tps6699x<'a, M, BUS> {
->>>>>>> edef4543
     const _: () = assert!(
         TPS66993_NUM_PORTS > 0 && TPS66993_NUM_PORTS <= MAX_SUPPORTED_PORTS,
         "Number of ports exceeds maximum supported"
     );
-<<<<<<< HEAD
-    ControllerWrapper::try_new(
-        // Statically checked above
-        Tps6699x::try_new(controller, TPS66993_NUM_PORTS, fw_update_config).unwrap(),
-        backing,
-        fw_version_validator,
-        svid,
-    )
-=======
     // Statically checked above
     Tps6699x::try_new(controller, TPS66993_NUM_PORTS, fw_update_config).unwrap()
->>>>>>> edef4543
 }
 
 bitfield! {
