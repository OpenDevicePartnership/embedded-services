use embassy_sync::blocking_mutex::raw::RawMutex;
use embedded_services::{
<<<<<<< HEAD
    error, trace,
=======
    sync::Lockable,
    trace,
>>>>>>> edef4543
    type_c::{
        controller::Controller,
        event::{PortPending, VdmNotification},
    },
};
use embedded_usb_pd::{Error, LocalPortId, PdError, vdm::Svid};

use crate::wrapper::{DynPortState, message::vdm::OutputKind};

use super::{
    ControllerWrapper, FwOfferValidator,
    message::{OutputDiscModeVdos, vdm::Output},
};

impl<'device, M: RawMutex, C: Lockable, V: FwOfferValidator> ControllerWrapper<'device, M, C, V>
where
    <C as Lockable>::Inner: Controller,
{
    /// Process a VDM event by retrieving the relevant VDM data from the `controller` for the appropriate `port`.
    pub(super) async fn process_vdm_event(
        &self,
        controller: &mut C::Inner,
        port: LocalPortId,
        event: VdmNotification,
    ) -> Result<Output, Error<<C::Inner as Controller>::BusError>> {
        trace!("Processing VDM event: {:?} on port {}", event, port.0);
        let kind = match event {
            VdmNotification::Entered => OutputKind::Entered(controller.get_other_vdm(port).await?),
            VdmNotification::Exited => OutputKind::Exited(controller.get_other_vdm(port).await?),
            VdmNotification::OtherReceived => OutputKind::ReceivedOther(controller.get_other_vdm(port).await?),
            VdmNotification::AttentionReceived => OutputKind::ReceivedAttn(controller.get_attn_vdm(port).await?),
        };

        Ok(Output { port, kind })
    }

    /// Finalize a VDM output by notifying the service.
    pub(super) async fn finalize_vdm(&self, state: &mut dyn DynPortState<'_>, output: Output) -> Result<(), PdError> {
        trace!("Finalizing VDM output: {:?}", output);
        let Output { port, kind } = output;
        let global_port_id = self.registration.pd_controller.lookup_global_port(port)?;
        let port_index = port.0 as usize;
        let notification = &mut state.port_states_mut()[port_index].pending_events.notification;
        match kind {
            OutputKind::Entered(_) => notification.set_custom_mode_entered(true),
            OutputKind::Exited(_) => notification.set_custom_mode_exited(true),
            OutputKind::ReceivedOther(_) => notification.set_custom_mode_other_vdm_received(true),
            OutputKind::ReceivedAttn(_) => notification.set_custom_mode_attention_received(true),
        }

        let mut pending = PortPending::none();
        pending.pend_port(global_port_id.0 as usize);
        self.registration.pd_controller.notify_ports(pending).await;
        Ok(())
    }

    /// Process a notification event by retrieving the relevant VDO data from the `controller` for the appropriate `port`.
    pub(super) async fn process_disc_mode_completed_event(
        &self,
        controller: &mut C,
        port: LocalPortId,
        svid: Svid,
    ) -> Result<OutputDiscModeVdos, Error<<C as Controller>::BusError>> {
        trace!("Processing Discover Mode Completed event on port {}", port.0);
        match controller.get_rx_disc_mode_vdos(port, svid).await {
            Ok(disc_mode_vdos) => Ok(OutputDiscModeVdos {
                port,
                vdos: disc_mode_vdos,
            }),
            Err(err) => {
                error!("Failed to get discover mode VDOs on port {}", port.0);
                Err(err)
            }
        }
    }
}<|MERGE_RESOLUTION|>--- conflicted
+++ resolved
@@ -1,11 +1,7 @@
 use embassy_sync::blocking_mutex::raw::RawMutex;
 use embedded_services::{
-<<<<<<< HEAD
+    sync::Lockable,
     error, trace,
-=======
-    sync::Lockable,
-    trace,
->>>>>>> edef4543
     type_c::{
         controller::Controller,
         event::{PortPending, VdmNotification},
