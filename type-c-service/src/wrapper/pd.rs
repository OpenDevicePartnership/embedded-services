use embassy_futures::yield_now;
use embassy_sync::pubsub::WaitResult;
use embassy_time::{Duration, Timer};
use embedded_services::debug;
use embedded_services::type_c::controller::{InternalResponseData, Response};
use embedded_services::type_c::Cached;
use embedded_usb_pd::constants::{T_SRC_TRANS_REQ_EPR_MS, T_SRC_TRANS_REQ_SPR_MS};
use embedded_usb_pd::ucsi;

use super::*;

impl<'a, const N: usize, C: Controller, BACK: Backing<'a>, V: FwOfferValidator> ControllerWrapper<'a, N, C, BACK, V> {
    async fn process_get_pd_alert(&self, local_port: LocalPortId) -> Result<Option<Ado>, PdError> {
        let mut backing = self.backing.lock().await;
        let mut channel = match backing.pd_alert_channel_mut(local_port.0 as usize).await {
            Some(channel) => channel,
            None => return Err(PdError::InvalidPort),
        };

        loop {
            match channel.1.try_next_message() {
                Some(WaitResult::Message(alert)) => return Ok(Some(alert)),
                None => return Ok(None),
                Some(WaitResult::Lagged(count)) => {
                    warn!("Port{}: Lagged PD alert channel: {}", local_port.0, count);
                    // Yield to avoid starving other tasks since we're in a loop and try_next_message isn't async
                    yield_now().await;
                }
            }
        }
    }

    /// Check the sink ready timeout
    ///
    /// After accepting a sink contract (new contract as consumer), the PD spec guarantees that the
    /// source will be available to provide power after `tSrcTransReq`. This allows us to handle transitions
    /// even for controllers that might not always broadcast sink ready events.
    pub(super) async fn check_sink_ready_timeout(
        &self,
        state: &mut InternalState<N>,
        status: &PortStatus,
        port: LocalPortId,
        new_contract: bool,
        sink_ready: bool,
    ) -> Result<(), PdError> {
        if port.0 as usize >= N {
            return Err(PdError::InvalidPort);
        }

        let deadline = &mut state.port_states[port.0 as usize].sink_ready_deadline;

        if new_contract && !sink_ready {
            // Start the timeout
            let timeout_ms = if status.epr {
                T_SRC_TRANS_REQ_EPR_MS
            } else {
                T_SRC_TRANS_REQ_SPR_MS
            };
            debug!("Port{}: Sink ready timeout started for {}ms", port.0, timeout_ms);
            *deadline = Some(Instant::now() + Duration::from_millis(timeout_ms as u64));
        } else if deadline.is_some()
            && (!status.is_connected() || status.available_sink_contract.is_none() || sink_ready)
        {
            // Clear the timeout
            debug!("Port{}: Sink ready timeout cleared", port.0);
            *deadline = None;
        }
        Ok(())
    }

    /// Wait for a sink ready timeout and return the port that has timed out.
    ///
    /// DROP SAFETY: No state to restore
    pub(super) async fn wait_sink_ready_timeout(&self) -> LocalPortId {
        let futures: [_; N] = from_fn(|i| async move {
            let deadline = self.state.lock().await.port_states[i].sink_ready_deadline;
            if let Some(deadline) = deadline {
                Timer::at(deadline).await;
                debug!("Port{}: Sink ready timeout reached", i);
                self.state.lock().await.port_states[i].sink_ready_deadline = None;
            } else {
                pending::<()>().await;
            }
        });

        // DROP SAFETY: Select over drop safe futures
        let (_, port_index) = select_array(futures).await;
        LocalPortId(port_index as u8)
    }

    /// Set the maximum sink voltage for a port
    pub async fn set_max_sink_voltage(&self, local_port: LocalPortId, voltage_mv: Option<u16>) -> Result<(), PdError> {
        let mut controller = self.get_inner_mut().await;
        let _ = self
            .process_set_max_sink_voltage(&mut controller, local_port, voltage_mv)
            .await?;
        Ok(())
    }

    /// Process a request to set the maximum sink voltage for a port
    async fn process_set_max_sink_voltage(
        &self,
        controller: &mut C,
        local_port: LocalPortId,
        voltage_mv: Option<u16>,
    ) -> Result<controller::PortResponseData, PdError> {
        let power_device = self.get_power_device(local_port)?;

        let state = power_device.state().await;
        debug!("Port{}: Current state: {:#?}", local_port.0, state);
        if let Ok(connected_consumer) = power_device.try_device_action::<action::ConnectedConsumer>().await {
            debug!("Port{}: Set max sink voltage, connected consumer found", local_port.0);
            if voltage_mv.is_some()
                && voltage_mv
                    < power_device
                        .consumer_capability()
                        .await
                        .map(|c| c.capability.voltage_mv)
            {
                // New max voltage is lower than current consumer capability which will trigger a renegociation
                // So disconnect first
                debug!(
                    "Port{}: Disconnecting consumer before setting max sink voltage",
                    local_port.0
                );
                let _ = connected_consumer.disconnect().await;
            }
        }

        match controller.set_max_sink_voltage(local_port, voltage_mv).await {
            Ok(()) => Ok(controller::PortResponseData::Complete),
            Err(e) => match e {
                Error::Bus(_) => Err(PdError::Failed),
                Error::Pd(e) => Err(e),
            },
        }
    }

    async fn process_get_port_status(
        &self,
        controller: &mut C,
        state: &mut InternalState<N>,
        local_port: LocalPortId,
        cached: Cached,
    ) -> Result<controller::PortResponseData, PdError> {
        if cached.0 {
            Ok(controller::PortResponseData::PortStatus(
                state.port_states[local_port.0 as usize].status,
            ))
        } else {
            match controller.get_port_status(local_port).await {
                Ok(status) => Ok(controller::PortResponseData::PortStatus(status)),
                Err(e) => match e {
                    Error::Bus(_) => Err(PdError::Failed),
                    Error::Pd(e) => Err(e),
                },
            }
        }
    }

    /// Handle a port command
    async fn process_port_command(
        &self,
        controller: &mut C,
        state: &mut InternalState<N>,
        command: &controller::PortCommand,
    ) -> Response<'static> {
        if state.fw_update_state.in_progress() {
            debug!("FW update in progress, ignoring port command");
            return controller::Response::Port(Err(PdError::Busy));
        }

        let local_port = self.pd_controller.lookup_local_port(command.port);
        if local_port.is_err() {
            return controller::Response::Port(Err(PdError::InvalidPort));
        }

        let local_port = local_port.unwrap();
        controller::Response::Port(match command.data {
            controller::PortCommandData::PortStatus(cached) => {
                self.process_get_port_status(controller, state, local_port, cached)
                    .await
            }
            controller::PortCommandData::ClearEvents => {
                let port_index = local_port.0 as usize;
                let event = core::mem::take(&mut state.port_states[port_index].pending_events);
                Ok(controller::PortResponseData::ClearEvents(event))
            }
            controller::PortCommandData::RetimerFwUpdateGetState => {
                match controller.get_rt_fw_update_status(local_port).await {
                    Ok(status) => Ok(controller::PortResponseData::RtFwUpdateStatus(status)),
                    Err(e) => match e {
                        Error::Bus(_) => Err(PdError::Failed),
                        Error::Pd(e) => Err(e),
                    },
                }
            }
            controller::PortCommandData::RetimerFwUpdateSetState => {
                match controller.set_rt_fw_update_state(local_port).await {
                    Ok(()) => Ok(controller::PortResponseData::Complete),
                    Err(e) => match e {
                        Error::Bus(_) => Err(PdError::Failed),
                        Error::Pd(e) => Err(e),
                    },
                }
            }
            controller::PortCommandData::RetimerFwUpdateClearState => {
                match controller.clear_rt_fw_update_state(local_port).await {
                    Ok(()) => Ok(controller::PortResponseData::Complete),
                    Err(e) => match e {
                        Error::Bus(_) => Err(PdError::Failed),
                        Error::Pd(e) => Err(e),
                    },
                }
            }
            controller::PortCommandData::SetRetimerCompliance => match controller.set_rt_compliance(local_port).await {
                Ok(()) => Ok(controller::PortResponseData::Complete),
                Err(e) => match e {
                    Error::Bus(_) => Err(PdError::Failed),
                    Error::Pd(e) => Err(e),
                },
            },
            controller::PortCommandData::ReconfigureRetimer => match controller.reconfigure_retimer(local_port).await {
                Ok(()) => Ok(controller::PortResponseData::Complete),
                Err(e) => match e {
                    Error::Bus(_) => Err(PdError::Failed),
                    Error::Pd(e) => Err(e),
                },
            },
            controller::PortCommandData::GetPdAlert => match self.process_get_pd_alert(local_port).await {
                Ok(alert) => Ok(controller::PortResponseData::PdAlert(alert)),
                Err(e) => Err(e),
            },
            controller::PortCommandData::SetMaxSinkVoltage(voltage_mv) => {
                match self.pd_controller.lookup_local_port(command.port) {
                    Ok(local_port) => {
                        self.process_set_max_sink_voltage(controller, local_port, voltage_mv)
                            .await
                    }
                    Err(e) => Err(e),
                }
            }
            controller::PortCommandData::SetUnconstrainedPower(unconstrained) => {
                match controller.set_unconstrained_power(local_port, unconstrained).await {
                    Ok(()) => Ok(controller::PortResponseData::Complete),
                    Err(e) => match e {
                        Error::Bus(_) => Err(PdError::Failed),
                        Error::Pd(e) => Err(e),
                    },
                }
            }
            controller::PortCommandData::ClearDeadBatteryFlag => {
                match controller.clear_dead_battery_flag(local_port).await {
                    Ok(()) => Ok(controller::PortResponseData::Complete),
                    Err(e) => match e {
                        Error::Bus(_) => Err(PdError::Failed),
                        Error::Pd(e) => Err(e),
                    },
                }
            }
            controller::PortCommandData::GetOtherVdm => match controller.get_other_vdm(local_port).await {
                Ok(vdm) => {
                    debug!("Port{}: Other VDM: {:?}", local_port.0, vdm);
                    Ok(controller::PortResponseData::OtherVdm(vdm))
                }
                Err(e) => match e {
                    Error::Bus(_) => Err(PdError::Failed),
                    Error::Pd(e) => Err(e),
                },
            },
            controller::PortCommandData::GetAttnVdm => match controller.get_attn_vdm(local_port).await {
                Ok(vdm) => {
                    debug!("Port{}: Attention VDM: {:?}", local_port.0, vdm);
                    Ok(controller::PortResponseData::AttnVdm(vdm))
                }
                Err(e) => match e {
                    Error::Bus(_) => Err(PdError::Failed),
                    Error::Pd(e) => Err(e),
                },
            },
<<<<<<< HEAD
            controller::PortCommandData::SetUsbControl(config) => {
                match controller.set_usb_control(local_port, config).await {
                    Ok(()) => Ok(controller::PortResponseData::Complete),
                    Err(e) => match e {
                        Error::Bus(_) => Err(PdError::Failed),
                        Error::Pd(e) => Err(e),
                    },
                }
            }
=======
            controller::PortCommandData::SendVdm(tx_vdm) => match controller.send_vdm(local_port, tx_vdm).await {
                Ok(()) => Ok(controller::PortResponseData::Complete),
                Err(e) => match e {
                    Error::Bus(_) => Err(PdError::Failed),
                    Error::Pd(e) => Err(e),
                },
            },
>>>>>>> 478bb327
        })
    }

    async fn process_controller_command(
        &self,
        controller: &mut C,
        state: &mut InternalState<N>,
        command: &controller::InternalCommandData,
    ) -> Response<'static> {
        if state.fw_update_state.in_progress() {
            debug!("FW update in progress, ignoring controller command");
            return controller::Response::Controller(Err(PdError::Busy));
        }

        match command {
            controller::InternalCommandData::Status => {
                let status = controller.get_controller_status().await;
                controller::Response::Controller(status.map(InternalResponseData::Status).map_err(|_| PdError::Failed))
            }
            controller::InternalCommandData::SyncState => {
                let result = self.sync_state_internal(controller, state).await;
                controller::Response::Controller(
                    result
                        .map(|_| InternalResponseData::Complete)
                        .map_err(|_| PdError::Failed),
                )
            }
            controller::InternalCommandData::Reset => {
                let result = controller.reset_controller().await;
                controller::Response::Controller(
                    result
                        .map(|_| InternalResponseData::Complete)
                        .map_err(|_| PdError::Failed),
                )
            }
        }
    }

    /// Handle a PD controller command
    pub(super) async fn process_pd_command(
        &self,
        controller: &mut C,
        state: &mut InternalState<N>,
        command: &controller::Command,
    ) -> Response<'static> {
        match command {
            controller::Command::Port(command) => self.process_port_command(controller, state, command).await,
            controller::Command::Controller(command) => {
                self.process_controller_command(controller, state, command).await
            }
            controller::Command::Lpm(_) => controller::Response::Ucsi(ucsi::Response {
                cci: ucsi::cci::Cci::new_error(),
                data: None,
            }),
        }
    }
}<|MERGE_RESOLUTION|>--- conflicted
+++ resolved
@@ -278,7 +278,13 @@
                     Error::Pd(e) => Err(e),
                 },
             },
-<<<<<<< HEAD
+            controller::PortCommandData::SendVdm(tx_vdm) => match controller.send_vdm(local_port, tx_vdm).await {
+                Ok(()) => Ok(controller::PortResponseData::Complete),
+                Err(e) => match e {
+                    Error::Bus(_) => Err(PdError::Failed),
+                    Error::Pd(e) => Err(e),
+                },
+            },
             controller::PortCommandData::SetUsbControl(config) => {
                 match controller.set_usb_control(local_port, config).await {
                     Ok(()) => Ok(controller::PortResponseData::Complete),
@@ -288,15 +294,6 @@
                     },
                 }
             }
-=======
-            controller::PortCommandData::SendVdm(tx_vdm) => match controller.send_vdm(local_port, tx_vdm).await {
-                Ok(()) => Ok(controller::PortResponseData::Complete),
-                Err(e) => match e {
-                    Error::Bus(_) => Err(PdError::Failed),
-                    Error::Pd(e) => Err(e),
-                },
-            },
->>>>>>> 478bb327
         })
     }
 
