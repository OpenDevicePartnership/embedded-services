
# cargo-vet imports lock

[[publisher.aho-corasick]]
version = "1.1.3"
when = "2024-03-20"
user-id = 189
user-login = "BurntSushi"
user-name = "Andrew Gallant"

[[publisher.anyhow]]
version = "1.0.99"
when = "2025-08-11"
user-id = 3618
user-login = "dtolnay"
user-name = "David Tolnay"

[[publisher.cc]]
version = "1.2.33"
when = "2025-08-16"
user-id = 55123
user-login = "rust-lang-owner"

[[publisher.encoding_rs]]
version = "0.8.35"
when = "2024-10-24"
user-id = 4484
user-login = "hsivonen"
user-name = "Henri Sivonen"

[[publisher.libc]]
version = "0.2.172"
when = "2025-04-15"
user-id = 55123
user-login = "rust-lang-owner"

[[publisher.loom]]
version = "0.7.2"
when = "2024-04-23"
user-id = 6741
user-login = "Darksonn"
user-name = "Alice Ryhl"

[[publisher.memchr]]
version = "2.7.4"
when = "2024-06-14"
user-id = 189
user-login = "BurntSushi"
user-name = "Andrew Gallant"

[[publisher.paste]]
version = "1.0.15"
when = "2024-05-07"
user-id = 3618
user-login = "dtolnay"
user-name = "David Tolnay"

[[publisher.regex]]
version = "1.11.1"
when = "2024-10-24"
user-id = 189
user-login = "BurntSushi"
user-name = "Andrew Gallant"

[[publisher.regex-automata]]
version = "0.1.10"
when = "2021-06-01"
user-id = 189
user-login = "BurntSushi"
user-name = "Andrew Gallant"

[[publisher.regex-automata]]
version = "0.4.9"
when = "2024-11-11"
user-id = 189
user-login = "BurntSushi"
user-name = "Andrew Gallant"

[[publisher.regex-syntax]]
version = "0.6.29"
when = "2023-03-21"
user-id = 189
user-login = "BurntSushi"
user-name = "Andrew Gallant"

[[publisher.rustversion]]
version = "1.0.22"
when = "2025-08-08"
user-id = 3618
user-login = "dtolnay"
user-name = "David Tolnay"

[[publisher.scoped-tls]]
version = "1.0.1"
when = "2022-10-31"
user-id = 1
user-login = "alexcrichton"
user-name = "Alex Crichton"

[[publisher.smallvec]]
version = "1.15.1"
when = "2025-06-06"
user-id = 2017
user-login = "mbrubeck"
user-name = "Matt Brubeck"

[[publisher.syn]]
version = "2.0.100"
when = "2025-03-09"
user-id = 3618
user-login = "dtolnay"
user-name = "David Tolnay"

[[publisher.thiserror]]
version = "2.0.12"
when = "2025-03-03"
user-id = 3618
user-login = "dtolnay"
user-name = "David Tolnay"

[[publisher.thiserror-impl]]
version = "2.0.12"
when = "2025-03-03"
user-id = 3618
user-login = "dtolnay"
user-name = "David Tolnay"

[[publisher.unicode-segmentation]]
version = "1.12.0"
when = "2024-09-13"
user-id = 1139
user-login = "Manishearth"
user-name = "Manish Goregaokar"

<<<<<<< HEAD
[[publisher.valuable]]
version = "0.1.0"
when = "2022-01-03"
user-id = 10
user-login = "carllerche"
user-name = "Carl Lerche"

[[publisher.windows]]
version = "0.61.3"
when = "2025-06-12"
user-id = 64539
user-login = "kennykerr"
user-name = "Kenny Kerr"

[[publisher.windows-collections]]
version = "0.2.0"
when = "2025-03-18"
user-id = 64539
user-login = "kennykerr"
user-name = "Kenny Kerr"

[[publisher.windows-core]]
version = "0.61.2"
when = "2025-05-19"
user-id = 64539
user-login = "kennykerr"
user-name = "Kenny Kerr"

[[publisher.windows-future]]
version = "0.2.1"
when = "2025-05-15"
user-id = 64539
user-login = "kennykerr"
user-name = "Kenny Kerr"

[[publisher.windows-implement]]
version = "0.60.0"
when = "2025-03-18"
user-id = 64539
user-login = "kennykerr"
user-name = "Kenny Kerr"

[[publisher.windows-interface]]
version = "0.59.1"
when = "2025-03-18"
user-id = 64539
user-login = "kennykerr"
user-name = "Kenny Kerr"

[[publisher.windows-link]]
version = "0.1.3"
when = "2025-06-12"
user-id = 64539
user-login = "kennykerr"
user-name = "Kenny Kerr"

[[publisher.windows-numerics]]
version = "0.2.0"
when = "2025-03-18"
user-id = 64539
user-login = "kennykerr"
user-name = "Kenny Kerr"

[[publisher.windows-result]]
version = "0.3.4"
when = "2025-05-19"
user-id = 64539
user-login = "kennykerr"
user-name = "Kenny Kerr"

[[publisher.windows-strings]]
version = "0.4.2"
when = "2025-05-19"
user-id = 64539
user-login = "kennykerr"
user-name = "Kenny Kerr"

[[publisher.windows-threading]]
version = "0.1.0"
when = "2025-05-15"
user-id = 64539
user-login = "kennykerr"
user-name = "Kenny Kerr"

[audits.OpenDevicePartnership.audits]

[[audits.bytecode-alliance.audits.cobs]]
who = "Alex Crichton <alex@alexcrichton.com>"
criteria = "safe-to-deploy"
version = "0.2.3"
notes = "No `unsafe` code in the crate and no usage of `std`"

[[audits.bytecode-alliance.audits.futures-core]]
who = "Pat Hickey <phickey@fastly.com>"
criteria = "safe-to-deploy"
version = "0.3.27"
notes = "Unsafe used to implement a concurrency primitive AtomicWaker. Well-commented and not obviously incorrect. Like my other audits of these concurrency primitives inside the futures family, I couldn't certify that it is correct without formal methods, but that is out of scope for this vetting."

[[audits.bytecode-alliance.audits.futures-core]]
who = "Pat Hickey <pat@moreproductive.org>"
criteria = "safe-to-deploy"
delta = "0.3.28 -> 0.3.31"

[[audits.bytecode-alliance.audits.futures-sink]]
who = "Pat Hickey <phickey@fastly.com>"
criteria = "safe-to-deploy"
version = "0.3.27"

[[audits.bytecode-alliance.audits.futures-sink]]
who = "Pat Hickey <pat@moreproductive.org>"
criteria = "safe-to-deploy"
delta = "0.3.28 -> 0.3.31"

[[audits.bytecode-alliance.audits.itertools]]
who = "Nick Fitzgerald <fitzgen@gmail.com>"
criteria = "safe-to-deploy"
delta = "0.10.5 -> 0.12.1"
notes = """
Minimal `unsafe` usage. Few blocks that existed looked reasonable. Does what it
says on the tin: lots of iterators.
"""

[[audits.bytecode-alliance.audits.itertools]]
who = "Alex Crichton <alex@alexcrichton.com>"
criteria = "safe-to-deploy"
delta = "0.12.1 -> 0.14.0"
notes = """
Lots of new iterators and shuffling some things around. Some new unsafe code but
it's well-documented and well-tested. Nothing suspicious.
"""

[[audits.bytecode-alliance.audits.log]]
who = "Alex Crichton <alex@alexcrichton.com>"
criteria = "safe-to-deploy"
delta = "0.4.22 -> 0.4.27"
notes = "Lots of minor updates to macros and such, nothing touching `unsafe`"

[[audits.bytecode-alliance.audits.matchers]]
who = "Pat Hickey <phickey@fastly.com>"
criteria = "safe-to-deploy"
version = "0.1.0"

[[audits.bytecode-alliance.audits.nu-ansi-term]]
who = "Pat Hickey <phickey@fastly.com>"
criteria = "safe-to-deploy"
version = "0.46.0"
notes = "one use of unsafe to call windows specific api to get console handle."

[[audits.bytecode-alliance.audits.overload]]
who = "Pat Hickey <phickey@fastly.com>"
criteria = "safe-to-deploy"
version = "0.1.1"
notes = "small crate, only defines macro-rules!, nicely documented as well"

[[audits.bytecode-alliance.audits.semver]]
who = "Pat Hickey <phickey@fastly.com>"
criteria = "safe-to-deploy"
version = "1.0.17"
notes = "plenty of unsafe pointer and vec tricks, but in well-structured and commented code that appears to be correct"

[[audits.bytecode-alliance.audits.sharded-slab]]
who = "Pat Hickey <phickey@fastly.com>"
criteria = "safe-to-deploy"
version = "0.1.4"
notes = "I always really enjoy reading eliza's code, she left perfect comments at every use of unsafe."

[[audits.bytecode-alliance.audits.shlex]]
who = "Alex Crichton <alex@alexcrichton.com>"
criteria = "safe-to-deploy"
version = "1.1.0"
notes = "Only minor `unsafe` code blocks which look valid and otherwise does what it says on the tin."

[[audits.bytecode-alliance.audits.thread_local]]
who = "Pat Hickey <phickey@fastly.com>"
criteria = "safe-to-deploy"
version = "1.1.4"
notes = "uses unsafe to implement thread local storage of objects"

[[audits.bytecode-alliance.audits.tracing-log]]
who = "Alex Crichton <alex@alexcrichton.com>"
criteria = "safe-to-deploy"
version = "0.1.3"
notes = """
This is a standard adapter between the `log` ecosystem and the `tracing`
ecosystem. There's one `unsafe` block in this crate and it's well-scoped.
"""

[[audits.bytecode-alliance.audits.tracing-subscriber]]
who = "Pat Hickey <phickey@fastly.com>"
criteria = "safe-to-deploy"
version = "0.3.17"

[[audits.google.audits.adler2]]
who = "Lukasz Anforowicz <lukasza@chromium.org>"
criteria = "safe-to-deploy"
version = "2.0.0"
notes = '''
This audit has been reviewed in https://crrev.com/c/5811890

The crate is fairly easy to read thanks to its small size and rich comments.

I've grepped for `-i cipher`, `-i crypto`, `\bfs\b`, `\bnet\b`, and
`\bunsafe\b`.  There were no hits (except for a comment in `README.md`
and `lib.rs` pointing out "Zero `unsafe`").
'''
aggregated-from = "https://chromium.googlesource.com/chromium/src/+/main/third_party/rust/chromium_crates_io/supply-chain/audits.toml?format=TEXT"
=======
[[publisher.unicode-width]]
version = "0.1.14"
when = "2024-09-19"
user-id = 1139
user-login = "Manishearth"
user-name = "Manish Goregaokar"
>>>>>>> b30b004c

[audits.OpenDevicePartnership.audits]

[[audits.google.audits.bitflags]]
who = "Lukasz Anforowicz <lukasza@chromium.org>"
criteria = "safe-to-deploy"
version = "1.3.2"
notes = """
Security review of earlier versions of the crate can be found at
(Google-internal, sorry): go/image-crate-chromium-security-review

The crate exposes a function marked as `unsafe`, but doesn't use any
`unsafe` blocks (except for tests of the single `unsafe` function).  I
think this justifies marking this crate as `ub-risk-1`.

Additional review comments can be found at https://crrev.com/c/4723145/31
"""
aggregated-from = "https://chromium.googlesource.com/chromium/src/+/main/third_party/rust/chromium_crates_io/supply-chain/audits.toml?format=TEXT"

[[audits.google.audits.byteorder]]
who = "danakj <danakj@chromium.org>"
criteria = "safe-to-deploy"
version = "1.5.0"
notes = "Unsafe review in https://crrev.com/c/5838022"
aggregated-from = "https://chromium.googlesource.com/chromium/src/+/main/third_party/rust/chromium_crates_io/supply-chain/audits.toml?format=TEXT"

[[audits.google.audits.either]]
who = "Manish Goregaokar <manishearth@google.com>"
criteria = "safe-to-deploy"
version = "1.13.0"
notes = "Unsafe code pertaining to wrapping Pin APIs. Mostly passes invariants down."
aggregated-from = "https://chromium.googlesource.com/chromium/src/+/main/third_party/rust/chromium_crates_io/supply-chain/audits.toml?format=TEXT"

[[audits.google.audits.either]]
who = "Daniel Cheng <dcheng@chromium.org>"
criteria = "safe-to-deploy"
delta = "1.13.0 -> 1.14.0"
notes = """
Inheriting ub-risk-1 from the baseline review of 1.13.0. While the delta has some diffs in unsafe code, they are either:
- migrating code to use helper macros
- migrating match patterns to take advantage of default bindings mode from RFC 2005
Either way, the result is code that does exactly the same thing and does not change the risk of UB.

See https://crrev.com/c/6323164 for more audit details.
"""
aggregated-from = "https://chromium.googlesource.com/chromium/src/+/main/third_party/rust/chromium_crates_io/supply-chain/audits.toml?format=TEXT"

[[audits.google.audits.either]]
who = "Lukasz Anforowicz <lukasza@chromium.org>"
criteria = "safe-to-deploy"
delta = "1.14.0 -> 1.15.0"
notes = "The delta in `lib.rs` only tweaks doc comments and `#[cfg(feature = \"std\")]`."
aggregated-from = "https://chromium.googlesource.com/chromium/src/+/main/third_party/rust/chromium_crates_io/supply-chain/audits.toml?format=TEXT"

[[audits.google.audits.equivalent]]
who = "George Burgess IV <gbiv@google.com>"
criteria = "safe-to-deploy"
version = "1.0.1"
aggregated-from = "https://chromium.googlesource.com/chromiumos/third_party/rust_crates/+/refs/heads/main/cargo-vet/audits.toml?format=TEXT"

[[audits.google.audits.equivalent]]
who = "Jonathan Hao <phao@chromium.org>"
criteria = "safe-to-deploy"
delta = "1.0.1 -> 1.0.2"
notes = "No changes to any .rs files or Rust code."
aggregated-from = "https://chromium.googlesource.com/chromium/src/+/main/third_party/rust/chromium_crates_io/supply-chain/audits.toml?format=TEXT"

[[audits.google.audits.lazy_static]]
who = "Lukasz Anforowicz <lukasza@chromium.org>"
criteria = "safe-to-deploy"
version = "1.4.0"
notes = '''
I grepped for \"crypt\", \"cipher\", \"fs\", \"net\" - there were no hits.

There are two places where `unsafe` is used.  Unsafe review notes can be found
in https://crrev.com/c/5347418.

This crate has been added to Chromium in https://crrev.com/c/3321895.
'''
aggregated-from = "https://chromium.googlesource.com/chromium/src/+/main/third_party/rust/chromium_crates_io/supply-chain/audits.toml?format=TEXT"

[[audits.google.audits.lazy_static]]
who = "Lukasz Anforowicz <lukasza@chromium.org>"
criteria = "safe-to-deploy"
delta = "1.4.0 -> 1.5.0"
notes = "Unsafe review notes: https://crrev.com/c/5650836"
aggregated-from = "https://chromium.googlesource.com/chromium/src/+/main/third_party/rust/chromium_crates_io/supply-chain/audits.toml?format=TEXT"

[[audits.google.audits.log]]
who = "danakj <danakj@chromium.org>"
criteria = "safe-to-deploy"
version = "0.4.22"
notes = """
Unsafe review in https://docs.google.com/document/d/1IXQbD1GhTRqNHIGxq6yy7qHqxeO4CwN5noMFXnqyDIM/edit?usp=sharing

Unsafety is generally very well-documented, with one exception, which we
describe in the review doc.
"""
aggregated-from = "https://chromium.googlesource.com/chromium/src/+/main/third_party/rust/chromium_crates_io/supply-chain/audits.toml?format=TEXT"

[[audits.google.audits.nb]]
who = "George Burgess IV <gbiv@google.com>"
criteria = "safe-to-deploy"
version = "1.0.0"
aggregated-from = "https://chromium.googlesource.com/chromiumos/third_party/rust_crates/+/refs/heads/main/cargo-vet/audits.toml?format=TEXT"

[[audits.google.audits.nb]]
who = "George Burgess IV <gbiv@google.com>"
criteria = "safe-to-deploy"
delta = "1.0.0 -> 0.1.3"
aggregated-from = "https://chromium.googlesource.com/chromiumos/third_party/rust_crates/+/refs/heads/main/cargo-vet/audits.toml?format=TEXT"

[[audits.google.audits.nb]]
who = "George Burgess IV <gbiv@google.com>"
criteria = "safe-to-deploy"
delta = "1.0.0 -> 1.1.0"
aggregated-from = "https://chromium.googlesource.com/chromiumos/third_party/rust_crates/+/refs/heads/main/cargo-vet/audits.toml?format=TEXT"

[[audits.google.audits.num-integer]]
who = "Manish Goregaokar <manishearth@google.com>"
criteria = "safe-to-deploy"
version = "0.1.46"
notes = "Contains no unsafe"
aggregated-from = "https://chromium.googlesource.com/chromium/src/+/main/third_party/rust/chromium_crates_io/supply-chain/audits.toml?format=TEXT"

[[audits.google.audits.num-rational]]
who = "Manish Goregaokar <manishearth@google.com>"
criteria = "safe-to-deploy"
version = "0.4.2"
notes = "Contains no unsafe"
aggregated-from = "https://chromium.googlesource.com/chromium/src/+/main/third_party/rust/chromium_crates_io/supply-chain/audits.toml?format=TEXT"

[[audits.google.audits.num-traits]]
who = "Manish Goregaokar <manishearth@google.com>"
criteria = "safe-to-deploy"
version = "0.2.19"
notes = "Contains a single line of float-to-int unsafe with decent safety comments"
aggregated-from = "https://chromium.googlesource.com/chromium/src/+/main/third_party/rust/chromium_crates_io/supply-chain/audits.toml?format=TEXT"

[[audits.google.audits.pin-project-lite]]
who = "David Koloski <dkoloski@google.com>"
criteria = "safe-to-deploy"
version = "0.2.9"
notes = "Reviewed on https://fxrev.dev/824504"
aggregated-from = "https://fuchsia.googlesource.com/fuchsia/+/refs/heads/main/third_party/rust_crates/supply-chain/audits.toml?format=TEXT"

[[audits.google.audits.pin-project-lite]]
who = "David Koloski <dkoloski@google.com>"
criteria = "safe-to-deploy"
delta = "0.2.9 -> 0.2.13"
notes = "Audited at https://fxrev.dev/946396"
aggregated-from = "https://fuchsia.googlesource.com/fuchsia/+/refs/heads/main/third_party/rust_crates/supply-chain/audits.toml?format=TEXT"

[[audits.google.audits.proc-macro2]]
who = "Lukasz Anforowicz <lukasza@chromium.org>"
criteria = "safe-to-deploy"
version = "1.0.78"
notes = """
Grepped for \"crypt\", \"cipher\", \"fs\", \"net\" - there were no hits
(except for a benign \"fs\" hit in a doc comment)

Notes from the `unsafe` review can be found in https://crrev.com/c/5385745.
"""
aggregated-from = "https://chromium.googlesource.com/chromium/src/+/main/third_party/rust/chromium_crates_io/supply-chain/audits.toml?format=TEXT"

[[audits.google.audits.proc-macro2]]
who = "Adrian Taylor <adetaylor@chromium.org>"
criteria = "safe-to-deploy"
delta = "1.0.78 -> 1.0.79"
aggregated-from = "https://chromium.googlesource.com/chromium/src/+/main/third_party/rust/chromium_crates_io/supply-chain/audits.toml?format=TEXT"

[[audits.google.audits.proc-macro2]]
who = "Adrian Taylor <adetaylor@chromium.org>"
criteria = "safe-to-deploy"
delta = "1.0.79 -> 1.0.80"
aggregated-from = "https://chromium.googlesource.com/chromium/src/+/main/third_party/rust/chromium_crates_io/supply-chain/audits.toml?format=TEXT"

[[audits.google.audits.proc-macro2]]
who = "Dustin J. Mitchell <djmitche@chromium.org>"
criteria = "safe-to-deploy"
delta = "1.0.80 -> 1.0.81"
notes = "Comment changes only"
aggregated-from = "https://chromium.googlesource.com/chromium/src/+/main/third_party/rust/chromium_crates_io/supply-chain/audits.toml?format=TEXT"

[[audits.google.audits.proc-macro2]]
who = "danakj <danakj@chromium.org>"
criteria = "safe-to-deploy"
delta = "1.0.81 -> 1.0.82"
aggregated-from = "https://chromium.googlesource.com/chromium/src/+/main/third_party/rust/chromium_crates_io/supply-chain/audits.toml?format=TEXT"

[[audits.google.audits.proc-macro2]]
who = "Dustin J. Mitchell <djmitche@chromium.org>"
criteria = "safe-to-deploy"
delta = "1.0.82 -> 1.0.83"
notes = "Substantive change is replacing String with Box<str>, saving memory."
aggregated-from = "https://chromium.googlesource.com/chromium/src/+/main/third_party/rust/chromium_crates_io/supply-chain/audits.toml?format=TEXT"

[[audits.google.audits.proc-macro2]]
who = "Lukasz Anforowicz <lukasza@chromium.org>"
criteria = "safe-to-deploy"
delta = "1.0.83 -> 1.0.84"
notes = "Only doc comment changes in `src/lib.rs`."
aggregated-from = "https://chromium.googlesource.com/chromium/src/+/main/third_party/rust/chromium_crates_io/supply-chain/audits.toml?format=TEXT"

[[audits.google.audits.proc-macro2]]
who = "danakj@chromium.org"
criteria = "safe-to-deploy"
delta = "1.0.84 -> 1.0.85"
notes = "Test-only changes."
aggregated-from = "https://chromium.googlesource.com/chromium/src/+/main/third_party/rust/chromium_crates_io/supply-chain/audits.toml?format=TEXT"

[[audits.google.audits.proc-macro2]]
who = "Lukasz Anforowicz <lukasza@chromium.org>"
criteria = "safe-to-deploy"
delta = "1.0.85 -> 1.0.86"
notes = """
Comment-only changes in `build.rs`.
Reordering of `Cargo.toml` entries.
Just bumping up the version number in `lib.rs`.
Config-related changes in `test_size.rs`.
"""
aggregated-from = "https://chromium.googlesource.com/chromium/src/+/main/third_party/rust/chromium_crates_io/supply-chain/audits.toml?format=TEXT"

[[audits.google.audits.proc-macro2]]
who = "danakj <danakj@chromium.org>"
criteria = "safe-to-deploy"
delta = "1.0.86 -> 1.0.87"
notes = "No new unsafe interactions."
aggregated-from = "https://chromium.googlesource.com/chromium/src/+/main/third_party/rust/chromium_crates_io/supply-chain/audits.toml?format=TEXT"

[[audits.google.audits.proc-macro2]]
who = "Liza Burakova <liza@chromium.org"
criteria = "safe-to-deploy"
delta = "1.0.87 -> 1.0.89"
notes = """
Biggest change is adding error handling in build.rs.
Some config related changes in wrapper.rs.
"""
aggregated-from = "https://chromium.googlesource.com/chromium/src/+/main/third_party/rust/chromium_crates_io/supply-chain/audits.toml?format=TEXT"

[[audits.google.audits.proc-macro2]]
who = "Lukasz Anforowicz <lukasza@chromium.org>"
criteria = "safe-to-deploy"
delta = "1.0.89 -> 1.0.92"
notes = """
I looked at the delta and the previous discussion at
https://chromium-review.googlesource.com/c/chromium/src/+/5385745/3#message-a8e2813129fa3779dab15acede408ee26d67b7f3
and the changes look okay to me (including the `unsafe fn from_str_unchecked`
changes in `wrapper.rs`).
"""
aggregated-from = "https://chromium.googlesource.com/chromium/src/+/main/third_party/rust/chromium_crates_io/supply-chain/audits.toml?format=TEXT"

[[audits.google.audits.proc-macro2]]
who = "Lukasz Anforowicz <lukasza@chromium.org>"
criteria = "safe-to-deploy"
delta = "1.0.92 -> 1.0.93"
notes = "No `unsafe`-related changes."
aggregated-from = "https://chromium.googlesource.com/chromium/src/+/main/third_party/rust/chromium_crates_io/supply-chain/audits.toml?format=TEXT"

[[audits.google.audits.proc-macro2]]
who = "Daniel Cheng <dcheng@chromium.org>"
criteria = "safe-to-deploy"
delta = "1.0.93 -> 1.0.94"
notes = "Minor doc changes and clippy lint adjustments+fixes."
aggregated-from = "https://chromium.googlesource.com/chromium/src/+/main/third_party/rust/chromium_crates_io/supply-chain/audits.toml?format=TEXT"

[[audits.google.audits.quote]]
who = "Lukasz Anforowicz <lukasza@chromium.org>"
criteria = "safe-to-deploy"
version = "1.0.35"
notes = """
Grepped for \"unsafe\", \"crypt\", \"cipher\", \"fs\", \"net\" - there were no hits
(except for benign \"net\" hit in tests and \"fs\" hit in README.md)
"""
aggregated-from = "https://chromium.googlesource.com/chromium/src/+/main/third_party/rust/chromium_crates_io/supply-chain/audits.toml?format=TEXT"

[[audits.google.audits.quote]]
who = "Adrian Taylor <adetaylor@chromium.org>"
criteria = "safe-to-deploy"
delta = "1.0.35 -> 1.0.36"
aggregated-from = "https://chromium.googlesource.com/chromium/src/+/main/third_party/rust/chromium_crates_io/supply-chain/audits.toml?format=TEXT"

[[audits.google.audits.quote]]
who = "Lukasz Anforowicz <lukasza@chromium.org>"
criteria = "safe-to-deploy"
delta = "1.0.36 -> 1.0.37"
notes = """
The delta just 1) inlines/expands `impl ToTokens` that used to be handled via
`primitive!` macro and 2) adds `impl ToTokens` for `CStr` and `CString`.
"""
aggregated-from = "https://chromium.googlesource.com/chromium/src/+/main/third_party/rust/chromium_crates_io/supply-chain/audits.toml?format=TEXT"

[[audits.google.audits.quote]]
who = "Dustin J. Mitchell <djmitche@chromium.org>"
criteria = "safe-to-deploy"
delta = "1.0.37 -> 1.0.38"
notes = "Still no unsafe"
aggregated-from = "https://chromium.googlesource.com/chromium/src/+/main/third_party/rust/chromium_crates_io/supply-chain/audits.toml?format=TEXT"

[[audits.google.audits.quote]]
who = "Daniel Cheng <dcheng@chromium.org>"
criteria = "safe-to-deploy"
delta = "1.0.38 -> 1.0.39"
notes = "Only minor changes for clippy lints and documentation."
aggregated-from = "https://chromium.googlesource.com/chromium/src/+/main/third_party/rust/chromium_crates_io/supply-chain/audits.toml?format=TEXT"

[[audits.google.audits.quote]]
who = "Lukasz Anforowicz <lukasza@chromium.org>"
criteria = "safe-to-deploy"
delta = "1.0.39 -> 1.0.40"
notes = """
The delta is just a simplification of how `tokens.extend(...)` call is made.
Still no `unsafe` anywhere.
"""
aggregated-from = "https://chromium.googlesource.com/chromium/src/+/main/third_party/rust/chromium_crates_io/supply-chain/audits.toml?format=TEXT"

[[audits.google.audits.rand_core]]
who = "Lukasz Anforowicz <lukasza@chromium.org>"
criteria = "safe-to-deploy"
version = "0.6.4"
notes = """
For more detailed unsafe review notes please see https://crrev.com/c/6362797
"""
aggregated-from = "https://chromium.googlesource.com/chromium/src/+/main/third_party/rust/chromium_crates_io/supply-chain/audits.toml?format=TEXT"

<<<<<<< HEAD
[[audits.google.audits.regex-syntax]]
who = "Manish Goregaokar <manishearth@google.com>"
criteria = "safe-to-deploy"
version = "0.8.5"
notes = "Contains no unsafe"
aggregated-from = "https://chromium.googlesource.com/chromium/src/+/main/third_party/rust/chromium_crates_io/supply-chain/audits.toml?format=TEXT"

[[audits.google.audits.rustc-demangle]]
who = "danakj@chromium.org"
criteria = "safe-to-run"
version = "0.1.23"
notes = """
Reviewed in https://crrev.com/c/5171063

Previously reviewed during security review and the audit is grandparented in.
"""
aggregated-from = "https://chromium.googlesource.com/chromium/src/+/main/third_party/rust/chromium_crates_io/supply-chain/audits.toml?format=TEXT"

[[audits.google.audits.rustc-demangle]]
who = "danakj <danakj@chromium.org>"
criteria = "safe-to-run"
delta = "0.1.23 -> 0.1.24"
aggregated-from = "https://chromium.googlesource.com/chromium/src/+/main/third_party/rust/chromium_crates_io/supply-chain/audits.toml?format=TEXT"

=======
>>>>>>> b30b004c
[[audits.google.audits.serde]]
who = "Lukasz Anforowicz <lukasza@chromium.org>"
criteria = "safe-to-deploy"
version = "1.0.197"
notes = """
Grepped for `-i cipher`, `-i crypto`, `'\bfs\b'`, `'\bnet\b'`, `'\bunsafe\b'`.

There were some hits for `net`, but they were related to serialization and
not actually opening any connections or anything like that.

There were 2 hits of `unsafe` when grepping:
* In `fn as_str` in `impl Buf`
* In `fn serialize` in `impl Serialize for net::Ipv4Addr`

Unsafe review comments can be found in https://crrev.com/c/5350573/2 (this
review also covered `serde_json_lenient`).

Version 1.0.130 of the crate has been added to Chromium in
https://crrev.com/c/3265545.  The CL description contains a link to a
(Google-internal, sorry) document with a mini security review.
"""
aggregated-from = "https://chromium.googlesource.com/chromium/src/+/main/third_party/rust/chromium_crates_io/supply-chain/audits.toml?format=TEXT"

[[audits.google.audits.serde]]
who = "Dustin J. Mitchell <djmitche@chromium.org>"
criteria = "safe-to-deploy"
delta = "1.0.197 -> 1.0.198"
aggregated-from = "https://chromium.googlesource.com/chromium/src/+/main/third_party/rust/chromium_crates_io/supply-chain/audits.toml?format=TEXT"

[[audits.google.audits.serde]]
who = "danakj <danakj@chromium.org>"
criteria = "safe-to-deploy"
delta = "1.0.198 -> 1.0.201"
aggregated-from = "https://chromium.googlesource.com/chromium/src/+/main/third_party/rust/chromium_crates_io/supply-chain/audits.toml?format=TEXT"

[[audits.google.audits.serde]]
who = "Dustin J. Mitchell <djmitche@chromium.org>"
criteria = "safe-to-deploy"
delta = "1.0.201 -> 1.0.202"
notes = "Trivial changes"
aggregated-from = "https://chromium.googlesource.com/chromium/src/+/main/third_party/rust/chromium_crates_io/supply-chain/audits.toml?format=TEXT"

[[audits.google.audits.serde]]
who = "Lukasz Anforowicz <lukasza@chromium.org>"
criteria = "safe-to-deploy"
delta = "1.0.202 -> 1.0.203"
notes = "s/doc_cfg/docsrs/ + tuple_impls/tuple_impl_body-related changes"
aggregated-from = "https://chromium.googlesource.com/chromium/src/+/main/third_party/rust/chromium_crates_io/supply-chain/audits.toml?format=TEXT"

[[audits.google.audits.serde]]
who = "Adrian Taylor <adetaylor@chromium.org>"
criteria = "safe-to-deploy"
delta = "1.0.203 -> 1.0.204"
aggregated-from = "https://chromium.googlesource.com/chromium/src/+/main/third_party/rust/chromium_crates_io/supply-chain/audits.toml?format=TEXT"

[[audits.google.audits.serde]]
who = "Lukasz Anforowicz <lukasza@chromium.org>"
criteria = "safe-to-deploy"
delta = "1.0.204 -> 1.0.207"
notes = "The small change in `src/private/ser.rs` should have no impact on `ub-risk-2`."
aggregated-from = "https://chromium.googlesource.com/chromium/src/+/main/third_party/rust/chromium_crates_io/supply-chain/audits.toml?format=TEXT"

[[audits.google.audits.serde]]
who = "Lukasz Anforowicz <lukasza@chromium.org>"
criteria = "safe-to-deploy"
delta = "1.0.207 -> 1.0.209"
notes = """
The delta carries fairly small changes in `src/private/de.rs` and
`src/private/ser.rs` (see https://crrev.com/c/5812194/2..5).  AFAICT the
delta has no impact on the `unsafe`, `from_utf8_unchecked`-related parts
of the crate (in `src/de/format.rs` and `src/ser/impls.rs`).
"""
aggregated-from = "https://chromium.googlesource.com/chromium/src/+/main/third_party/rust/chromium_crates_io/supply-chain/audits.toml?format=TEXT"

[[audits.google.audits.serde]]
who = "Adrian Taylor <adetaylor@chromium.org>"
criteria = "safe-to-deploy"
delta = "1.0.209 -> 1.0.210"
notes = "Almost no new code - just feature rearrangement"
aggregated-from = "https://chromium.googlesource.com/chromium/src/+/main/third_party/rust/chromium_crates_io/supply-chain/audits.toml?format=TEXT"

[[audits.google.audits.serde]]
who = "Liza Burakova <liza@chromium.org>"
criteria = "safe-to-deploy"
delta = "1.0.210 -> 1.0.213"
aggregated-from = "https://chromium.googlesource.com/chromium/src/+/main/third_party/rust/chromium_crates_io/supply-chain/audits.toml?format=TEXT"

[[audits.google.audits.serde]]
who = "Dustin J. Mitchell <djmitche@chromium.org>"
criteria = "safe-to-deploy"
delta = "1.0.213 -> 1.0.214"
notes = "No unsafe, no crypto"
aggregated-from = "https://chromium.googlesource.com/chromium/src/+/main/third_party/rust/chromium_crates_io/supply-chain/audits.toml?format=TEXT"

[[audits.google.audits.serde]]
who = "Adrian Taylor <adetaylor@chromium.org>"
criteria = "safe-to-deploy"
delta = "1.0.214 -> 1.0.215"
aggregated-from = "https://chromium.googlesource.com/chromium/src/+/main/third_party/rust/chromium_crates_io/supply-chain/audits.toml?format=TEXT"

[[audits.google.audits.serde]]
who = "Lukasz Anforowicz <lukasza@chromium.org>"
criteria = "safe-to-deploy"
delta = "1.0.215 -> 1.0.216"
notes = "The delta makes minor changes in `build.rs` - switching to the `?` syntax sugar."
aggregated-from = "https://chromium.googlesource.com/chromium/src/+/main/third_party/rust/chromium_crates_io/supply-chain/audits.toml?format=TEXT"

[[audits.google.audits.serde]]
who = "Dustin J. Mitchell <djmitche@chromium.org>"
criteria = "safe-to-deploy"
delta = "1.0.216 -> 1.0.217"
notes = "Minimal changes, nothing unsafe"
aggregated-from = "https://chromium.googlesource.com/chromium/src/+/main/third_party/rust/chromium_crates_io/supply-chain/audits.toml?format=TEXT"

[[audits.google.audits.serde]]
who = "Daniel Cheng <dcheng@chromium.org>"
criteria = "safe-to-deploy"
delta = "1.0.217 -> 1.0.218"
notes = "No changes outside comments and documentation."
aggregated-from = "https://chromium.googlesource.com/chromium/src/+/main/third_party/rust/chromium_crates_io/supply-chain/audits.toml?format=TEXT"

[[audits.google.audits.serde]]
who = "Lukasz Anforowicz <lukasza@chromium.org>"
criteria = "safe-to-deploy"
delta = "1.0.218 -> 1.0.219"
notes = "Just allowing `clippy::elidable_lifetime_names`."
aggregated-from = "https://chromium.googlesource.com/chromium/src/+/main/third_party/rust/chromium_crates_io/supply-chain/audits.toml?format=TEXT"

[[audits.google.audits.serde_derive]]
who = "Lukasz Anforowicz <lukasza@chromium.org>"
criteria = "safe-to-deploy"
version = "1.0.197"
notes = "Grepped for \"unsafe\", \"crypt\", \"cipher\", \"fs\", \"net\" - there were no hits"
aggregated-from = "https://chromium.googlesource.com/chromium/src/+/main/third_party/rust/chromium_crates_io/supply-chain/audits.toml?format=TEXT"

[[audits.google.audits.serde_derive]]
who = "danakj <danakj@chromium.org>"
criteria = "safe-to-deploy"
delta = "1.0.197 -> 1.0.201"
aggregated-from = "https://chromium.googlesource.com/chromium/src/+/main/third_party/rust/chromium_crates_io/supply-chain/audits.toml?format=TEXT"

[[audits.google.audits.serde_derive]]
who = "Dustin J. Mitchell <djmitche@chromium.org>"
criteria = "safe-to-deploy"
delta = "1.0.201 -> 1.0.202"
aggregated-from = "https://chromium.googlesource.com/chromium/src/+/main/third_party/rust/chromium_crates_io/supply-chain/audits.toml?format=TEXT"

[[audits.google.audits.serde_derive]]
who = "Lukasz Anforowicz <lukasza@chromium.org>"
criteria = "safe-to-deploy"
delta = "1.0.202 -> 1.0.203"
notes = "Grepped for \"unsafe\", \"crypt\", \"cipher\", \"fs\", \"net\" - there were no hits"
aggregated-from = "https://chromium.googlesource.com/chromium/src/+/main/third_party/rust/chromium_crates_io/supply-chain/audits.toml?format=TEXT"

[[audits.google.audits.serde_derive]]
who = "Adrian Taylor <adetaylor@chromium.org>"
criteria = "safe-to-deploy"
delta = "1.0.203 -> 1.0.204"
aggregated-from = "https://chromium.googlesource.com/chromium/src/+/main/third_party/rust/chromium_crates_io/supply-chain/audits.toml?format=TEXT"

[[audits.google.audits.serde_derive]]
who = "Lukasz Anforowicz <lukasza@chromium.org>"
criteria = "safe-to-deploy"
delta = "1.0.204 -> 1.0.207"
notes = 'Grepped for \"unsafe\", \"crypt\", \"cipher\", \"fs\", \"net\" - there were no hits'
aggregated-from = "https://chromium.googlesource.com/chromium/src/+/main/third_party/rust/chromium_crates_io/supply-chain/audits.toml?format=TEXT"

[[audits.google.audits.serde_derive]]
who = "Lukasz Anforowicz <lukasza@chromium.org>"
criteria = "safe-to-deploy"
delta = "1.0.207 -> 1.0.209"
notes = '''
There are no code changes in this delta - see https://crrev.com/c/5812194/2..5

I've neverthless also grepped for `-i cipher`, `-i crypto`, `\bfs\b`,
`\bnet\b`, and `\bunsafe\b`.  There were no hits.
'''
aggregated-from = "https://chromium.googlesource.com/chromium/src/+/main/third_party/rust/chromium_crates_io/supply-chain/audits.toml?format=TEXT"

[[audits.google.audits.serde_derive]]
who = "Adrian Taylor <adetaylor@chromium.org>"
criteria = "safe-to-deploy"
delta = "1.0.209 -> 1.0.210"
notes = "Almost no new code - just feature rearrangement"
aggregated-from = "https://chromium.googlesource.com/chromium/src/+/main/third_party/rust/chromium_crates_io/supply-chain/audits.toml?format=TEXT"

[[audits.google.audits.serde_derive]]
who = "Liza Burakova <liza@chromium.org>"
criteria = "safe-to-deploy"
delta = "1.0.210 -> 1.0.213"
notes = "Grepped for 'unsafe', 'crypt', 'cipher', 'fs', 'net' - there were no hits"
aggregated-from = "https://chromium.googlesource.com/chromium/src/+/main/third_party/rust/chromium_crates_io/supply-chain/audits.toml?format=TEXT"

[[audits.google.audits.serde_derive]]
who = "Dustin J. Mitchell <djmitche@chromium.org>"
criteria = "safe-to-deploy"
delta = "1.0.213 -> 1.0.214"
notes = "No changes to unsafe, no crypto"
aggregated-from = "https://chromium.googlesource.com/chromium/src/+/main/third_party/rust/chromium_crates_io/supply-chain/audits.toml?format=TEXT"

[[audits.google.audits.serde_derive]]
who = "Adrian Taylor <adetaylor@chromium.org>"
criteria = "safe-to-deploy"
delta = "1.0.214 -> 1.0.215"
notes = "Minor changes should not impact UB risk"
aggregated-from = "https://chromium.googlesource.com/chromium/src/+/main/third_party/rust/chromium_crates_io/supply-chain/audits.toml?format=TEXT"

[[audits.google.audits.serde_derive]]
who = "Lukasz Anforowicz <lukasza@chromium.org>"
criteria = "safe-to-deploy"
delta = "1.0.215 -> 1.0.216"
notes = "The delta adds `#[automatically_derived]` in a few places.  Still no `unsafe`."
aggregated-from = "https://chromium.googlesource.com/chromium/src/+/main/third_party/rust/chromium_crates_io/supply-chain/audits.toml?format=TEXT"

[[audits.google.audits.serde_derive]]
who = "Dustin J. Mitchell <djmitche@chromium.org>"
criteria = "safe-to-deploy"
delta = "1.0.216 -> 1.0.217"
notes = "No changes"
aggregated-from = "https://chromium.googlesource.com/chromium/src/+/main/third_party/rust/chromium_crates_io/supply-chain/audits.toml?format=TEXT"

[[audits.google.audits.serde_derive]]
who = "Daniel Cheng <dcheng@chromium.org>"
criteria = "safe-to-deploy"
delta = "1.0.217 -> 1.0.218"
notes = "No changes outside comments and documentation."
aggregated-from = "https://chromium.googlesource.com/chromium/src/+/main/third_party/rust/chromium_crates_io/supply-chain/audits.toml?format=TEXT"

[[audits.google.audits.serde_derive]]
who = "Lukasz Anforowicz <lukasza@chromium.org>"
criteria = "safe-to-deploy"
delta = "1.0.218 -> 1.0.219"
notes = "Minor changes (clippy tweaks, using `mem::take` instead of `mem::replace`)."
aggregated-from = "https://chromium.googlesource.com/chromium/src/+/main/third_party/rust/chromium_crates_io/supply-chain/audits.toml?format=TEXT"

[[audits.google.audits.stable_deref_trait]]
who = "Manish Goregaokar <manishearth@google.com>"
criteria = "safe-to-deploy"
version = "1.2.0"
notes = "Purely a trait, crates using this should be carefully vetted since self-referential stuff can be super tricky around various unsafe rust edges."
aggregated-from = "https://chromium.googlesource.com/chromium/src/+/main/third_party/rust/chromium_crates_io/supply-chain/audits.toml?format=TEXT"

[[audits.google.audits.strsim]]
who = "danakj@chromium.org"
criteria = "safe-to-deploy"
version = "0.10.0"
notes = """
Reviewed in https://crrev.com/c/5171063

Previously reviewed during security review and the audit is grandparented in.
"""
aggregated-from = "https://chromium.googlesource.com/chromium/src/+/main/third_party/rust/chromium_crates_io/supply-chain/audits.toml?format=TEXT"

[[audits.google.audits.unicode-ident]]
who = "Lukasz Anforowicz <lukasza@chromium.org>"
criteria = "safe-to-deploy"
version = "1.0.12"
notes = '''
I grepped for \"crypt\", \"cipher\", \"fs\", \"net\" - there were no hits.

All two functions from the public API of this crate use `unsafe` to avoid bound
checks for an array access.  Cross-module analysis shows that the offsets can
be statically proven to be within array bounds.  More details can be found in
the unsafe review CL at https://crrev.com/c/5350386.

This crate has been added to Chromium in https://crrev.com/c/3891618.
'''
aggregated-from = "https://chromium.googlesource.com/chromium/src/+/main/third_party/rust/chromium_crates_io/supply-chain/audits.toml?format=TEXT"

[[audits.google.audits.unicode-ident]]
who = "Dustin J. Mitchell <djmitche@chromium.org>"
criteria = "safe-to-deploy"
delta = "1.0.12 -> 1.0.13"
notes = "Lots of table updates, and tables are assumed correct with unsafe `.get_unchecked()`, so ub-risk-2 is appropriate"
aggregated-from = "https://chromium.googlesource.com/chromium/src/+/main/third_party/rust/chromium_crates_io/supply-chain/audits.toml?format=TEXT"

[[audits.google.audits.unicode-ident]]
who = "Lukasz Anforowicz <lukasza@chromium.org>"
criteria = "safe-to-deploy"
delta = "1.0.13 -> 1.0.14"
notes = "Minimal delta in `.rs` files: new test assertions + doc changes."
aggregated-from = "https://chromium.googlesource.com/chromium/src/+/main/third_party/rust/chromium_crates_io/supply-chain/audits.toml?format=TEXT"

[[audits.google.audits.unicode-ident]]
who = "Adrian Taylor <adetaylor@chromium.org>"
criteria = "safe-to-deploy"
delta = "1.0.14 -> 1.0.15"
notes = "No changes relevant to any of these criteria."
aggregated-from = "https://chromium.googlesource.com/chromium/src/+/main/third_party/rust/chromium_crates_io/supply-chain/audits.toml?format=TEXT"

[[audits.google.audits.unicode-ident]]
who = "Liza Burakova <liza@chromium.org>"
criteria = "safe-to-deploy"
delta = "1.0.15 -> 1.0.16"
aggregated-from = "https://chromium.googlesource.com/chromium/src/+/main/third_party/rust/chromium_crates_io/supply-chain/audits.toml?format=TEXT"

[[audits.google.audits.unicode-ident]]
who = "Daniel Cheng <dcheng@chromium.org>"
criteria = "safe-to-deploy"
delta = "1.0.16 -> 1.0.18"
notes = "Only minor comment and documentation updates."
aggregated-from = "https://chromium.googlesource.com/chromium/src/+/main/third_party/rust/chromium_crates_io/supply-chain/audits.toml?format=TEXT"

[[audits.google.audits.void]]
who = "George Burgess IV <gbiv@google.com>"
criteria = "safe-to-deploy"
version = "1.0.2"
aggregated-from = "https://chromium.googlesource.com/chromiumos/third_party/rust_crates/+/refs/heads/main/cargo-vet/audits.toml?format=TEXT"

[[audits.mozilla.wildcard-audits.encoding_rs]]
who = "Henri Sivonen <hsivonen@hsivonen.fi>"
criteria = "safe-to-deploy"
user-id = 4484 # Henri Sivonen (hsivonen)
start = "2019-02-26"
end = "2025-10-23"
notes = "I, Henri Sivonen, wrote encoding_rs for Gecko and have reviewed contributions by others. There are two caveats to the certification: 1) The crate does things that are documented to be UB but that do not appear to actually be UB due to integer types differing from the general rule; https://github.com/hsivonen/encoding_rs/issues/79 . 2) It would be prudent to re-review the code that reinterprets buffers of integers as SIMD vectors; see https://github.com/hsivonen/encoding_rs/issues/87 ."
aggregated-from = "https://hg.mozilla.org/mozilla-central/raw-file/tip/supply-chain/audits.toml"

[[audits.mozilla.wildcard-audits.unicode-segmentation]]
who = "Manish Goregaokar <manishsmail@gmail.com>"
criteria = "safe-to-deploy"
user-id = 1139 # Manish Goregaokar (Manishearth)
start = "2019-05-15"
end = "2026-02-01"
notes = "All code written or reviewed by Manish"
aggregated-from = "https://hg.mozilla.org/mozilla-central/raw-file/tip/supply-chain/audits.toml"

<<<<<<< HEAD
[[audits.mozilla.audits.arraydeque]]
who = "Lars Eggert <lars@eggert.org>"
criteria = "safe-to-deploy"
version = "0.5.1"
aggregated-from = "https://hg.mozilla.org/mozilla-central/raw-file/tip/supply-chain/audits.toml"

[[audits.mozilla.audits.crunchy]]
who = "Erich Gubler <erichdongubler@gmail.com>"
=======
[[audits.mozilla.wildcard-audits.unicode-width]]
who = "Manish Goregaokar <manishsmail@gmail.com>"
criteria = "safe-to-deploy"
user-id = 1139 # Manish Goregaokar (Manishearth)
start = "2019-12-05"
end = "2026-02-01"
notes = "All code written or reviewed by Manish"
aggregated-from = "https://hg.mozilla.org/mozilla-central/raw-file/tip/supply-chain/audits.toml"

[[audits.mozilla.audits.arraydeque]]
who = "Lars Eggert <lars@eggert.org>"
>>>>>>> b30b004c
criteria = "safe-to-deploy"
version = "0.5.1"
aggregated-from = "https://hg.mozilla.org/mozilla-central/raw-file/tip/supply-chain/audits.toml"

[[audits.mozilla.audits.chrono]]
who = "Lars Eggert <lars@eggert.org>"
criteria = "safe-to-deploy"
delta = "0.4.40 -> 0.4.41"
aggregated-from = "https://raw.githubusercontent.com/mozilla/glean/main/supply-chain/audits.toml"

[[audits.mozilla.audits.document-features]]
who = "Erich Gubler <erichdongubler@gmail.com>"
criteria = "safe-to-deploy"
version = "0.2.8"
aggregated-from = "https://hg.mozilla.org/mozilla-central/raw-file/tip/supply-chain/audits.toml"

[[audits.mozilla.audits.document-features]]
who = "Erich Gubler <erichdongubler@gmail.com>"
criteria = "safe-to-deploy"
delta = "0.2.8 -> 0.2.9"
aggregated-from = "https://hg.mozilla.org/mozilla-central/raw-file/tip/supply-chain/audits.toml"

[[audits.mozilla.audits.document-features]]
who = "Erich Gubler <erichdongubler@gmail.com>"
criteria = "safe-to-deploy"
delta = "0.2.9 -> 0.2.10"
aggregated-from = "https://hg.mozilla.org/mozilla-central/raw-file/tip/supply-chain/audits.toml"

[[audits.mozilla.audits.document-features]]
who = "Teodor Tanasoaia <ttanasoaia@mozilla.com>"
criteria = "safe-to-deploy"
delta = "0.2.10 -> 0.2.11"
aggregated-from = "https://hg.mozilla.org/mozilla-central/raw-file/tip/supply-chain/audits.toml"

[[audits.mozilla.audits.fnv]]
who = "Bobby Holley <bobbyholley@gmail.com>"
criteria = "safe-to-deploy"
version = "1.0.7"
notes = "Simple hasher implementation with no unsafe code."
aggregated-from = "https://hg.mozilla.org/mozilla-central/raw-file/tip/supply-chain/audits.toml"

[[audits.mozilla.audits.futures-core]]
who = "Mike Hommey <mh+mozilla@glandium.org>"
criteria = "safe-to-deploy"
delta = "0.3.27 -> 0.3.28"
aggregated-from = "https://hg.mozilla.org/mozilla-central/raw-file/tip/supply-chain/audits.toml"

[[audits.mozilla.audits.futures-sink]]
who = "Mike Hommey <mh+mozilla@glandium.org>"
criteria = "safe-to-deploy"
delta = "0.3.27 -> 0.3.28"
aggregated-from = "https://hg.mozilla.org/mozilla-central/raw-file/tip/supply-chain/audits.toml"

[[audits.mozilla.audits.half]]
who = "John M. Schanck <jschanck@mozilla.com>"
criteria = "safe-to-deploy"
version = "1.8.2"
notes = """
This crate contains unsafe code for bitwise casts to/from binary16 floating-point
format. I've reviewed these and found no issues. There are no uses of ambient
capabilities.
"""
aggregated-from = "https://hg.mozilla.org/mozilla-central/raw-file/tip/supply-chain/audits.toml"

[[audits.mozilla.audits.half]]
who = "Erich Gubler <erichdongubler@gmail.com>"
criteria = "safe-to-deploy"
delta = "1.8.2 -> 1.8.3"
aggregated-from = "https://hg.mozilla.org/mozilla-central/raw-file/tip/supply-chain/audits.toml"

[[audits.mozilla.audits.half]]
who = "Erich Gubler <erichdongubler@gmail.com>"
criteria = "safe-to-deploy"
delta = "1.8.3 -> 2.5.0"
aggregated-from = "https://hg.mozilla.org/mozilla-central/raw-file/tip/supply-chain/audits.toml"

[[audits.mozilla.audits.pin-project-lite]]
who = "Mike Hommey <mh+mozilla@glandium.org>"
criteria = "safe-to-deploy"
delta = "0.2.13 -> 0.2.14"
aggregated-from = "https://hg.mozilla.org/mozilla-central/raw-file/tip/supply-chain/audits.toml"

[[audits.mozilla.audits.pin-project-lite]]
who = "Nika Layzell <nika@thelayzells.com>"
criteria = "safe-to-deploy"
delta = "0.2.14 -> 0.2.16"
notes = """
Only functional change is to work around a bug in the negative_impls feature
(https://github.com/taiki-e/pin-project/issues/340#issuecomment-2432146009)
"""
aggregated-from = "https://raw.githubusercontent.com/mozilla/cargo-vet/main/supply-chain/audits.toml"

<<<<<<< HEAD
[[audits.mozilla.audits.rustc_version]]
who = "Nika Layzell <nika@thelayzells.com>"
criteria = "safe-to-deploy"
version = "0.4.0"
notes = """
Use of powerful capabilities is limited to invoking `rustc -vV` to get version
information for parsing version information.
"""
aggregated-from = "https://raw.githubusercontent.com/mozilla/cargo-vet/main/supply-chain/audits.toml"

[[audits.mozilla.audits.semver]]
who = "Jan-Erik Rediger <jrediger@mozilla.com>"
criteria = "safe-to-deploy"
delta = "1.0.17 -> 1.0.25"
aggregated-from = "https://raw.githubusercontent.com/mozilla/glean/main/supply-chain/audits.toml"

[[audits.mozilla.audits.sharded-slab]]
who = "Mark Hammond <mhammond@skippinet.com.au>"
criteria = "safe-to-deploy"
delta = "0.1.4 -> 0.1.7"
aggregated-from = "https://hg.mozilla.org/mozilla-central/raw-file/tip/supply-chain/audits.toml"

[[audits.mozilla.audits.shlex]]
who = "Max Inden <mail@max-inden.de>"
criteria = "safe-to-deploy"
delta = "1.1.0 -> 1.3.0"
=======
[[audits.mozilla.audits.rustc-hash]]
who = "Bobby Holley <bobbyholley@gmail.com>"
criteria = "safe-to-deploy"
version = "1.1.0"
notes = "Straightforward crate with no unsafe code, does what it says on the tin."
aggregated-from = "https://hg.mozilla.org/mozilla-central/raw-file/tip/supply-chain/audits.toml"

[[audits.mozilla.audits.rustc-hash]]
who = "Ben Dean-Kawamura <bdk@mozilla.com>"
criteria = "safe-to-deploy"
delta = "1.1.0 -> 2.1.1"
notes = "Simple hashing crate, no unsafe code."
>>>>>>> b30b004c
aggregated-from = "https://hg.mozilla.org/mozilla-central/raw-file/tip/supply-chain/audits.toml"

[[audits.mozilla.audits.strsim]]
who = "Ben Dean-Kawamura <bdk@mozilla.com>"
criteria = "safe-to-deploy"
delta = "0.10.0 -> 0.11.1"
aggregated-from = "https://hg.mozilla.org/mozilla-central/raw-file/tip/supply-chain/audits.toml"

<<<<<<< HEAD
[[audits.mozilla.audits.tracing]]
who = "Alex Franchuk <afranchuk@mozilla.com>"
criteria = "safe-to-deploy"
version = "0.1.37"
notes = """
There's only one unsafe impl, and its purpose is to ensure correct behavior by
creating a non-Send marker type (it has nothing to do with soundness). All
dependencies make sense, and no side-effectful std functions are used.
"""
aggregated-from = "https://hg.mozilla.org/mozilla-central/raw-file/tip/supply-chain/audits.toml"

[[audits.mozilla.audits.tracing]]
who = "Mark Hammond <mhammond@skippinet.com.au>"
criteria = "safe-to-deploy"
delta = "0.1.37 -> 0.1.41"
aggregated-from = "https://hg.mozilla.org/mozilla-central/raw-file/tip/supply-chain/audits.toml"

[[audits.mozilla.audits.tracing-attributes]]
who = "Alex Franchuk <afranchuk@mozilla.com>"
criteria = "safe-to-deploy"
version = "0.1.24"
notes = "No unsafe code, macros extensively tested and produce reasonable code."
aggregated-from = "https://hg.mozilla.org/mozilla-central/raw-file/tip/supply-chain/audits.toml"

[[audits.mozilla.audits.tracing-attributes]]
who = "Mark Hammond <mhammond@skippinet.com.au>"
criteria = "safe-to-deploy"
delta = "0.1.24 -> 0.1.28"
aggregated-from = "https://hg.mozilla.org/mozilla-central/raw-file/tip/supply-chain/audits.toml"

[[audits.mozilla.audits.tracing-core]]
who = "Alex Franchuk <afranchuk@mozilla.com>"
criteria = "safe-to-deploy"
version = "0.1.30"
notes = """
Most unsafe code is in implementing non-std sync primitives. Unsafe impls are
logically correct and justified in comments, and unsafe code is sound and
justified in comments.
"""
aggregated-from = "https://hg.mozilla.org/mozilla-central/raw-file/tip/supply-chain/audits.toml"

[[audits.mozilla.audits.tracing-core]]
who = "Mark Hammond <mhammond@skippinet.com.au>"
criteria = "safe-to-deploy"
delta = "0.1.30 -> 0.1.33"
aggregated-from = "https://hg.mozilla.org/mozilla-central/raw-file/tip/supply-chain/audits.toml"

[[audits.mozilla.audits.tracing-subscriber]]
who = "Mark Hammond <mhammond@skippinet.com.au>"
criteria = "safe-to-deploy"
delta = "0.3.17 -> 0.3.19"
aggregated-from = "https://hg.mozilla.org/mozilla-central/raw-file/tip/supply-chain/audits.toml"

[[audits.zcash.audits.proc-macro2]]
who = "Jack Grigg <jack@electriccoin.co>"
criteria = "safe-to-deploy"
delta = "1.0.94 -> 1.0.95"
notes = """
Refactors code handling paths to source files, but AFAICT none of the affected
code involves filesystem access.
"""
aggregated-from = "https://raw.githubusercontent.com/zcash/zcash/master/qa/supply-chain/audits.toml"

[[audits.zcash.audits.rustc_version]]
who = "Jack Grigg <jack@electriccoin.co>"
criteria = "safe-to-deploy"
delta = "0.4.0 -> 0.4.1"
notes = "Changes to `Command` usage are to add support for `RUSTC_WRAPPER`."
aggregated-from = "https://raw.githubusercontent.com/zcash/zcash/master/qa/supply-chain/audits.toml"

[[audits.zcash.audits.semver]]
who = "Jack Grigg <jack@electriccoin.co>"
criteria = "safe-to-deploy"
delta = "1.0.25 -> 1.0.26"
aggregated-from = "https://raw.githubusercontent.com/zcash/wallet/main/supply-chain/audits.toml"

[[audits.zcash.audits.thread_local]]
who = "Jack Grigg <jack@z.cash>"
criteria = "safe-to-deploy"
delta = "1.1.4 -> 1.1.7"
notes = """
New `unsafe` usage:
- An extra `deallocate_bucket`, to replace a `Mutex::lock` with a `compare_exchange`.
- Setting and getting a `#[thread_local] static mut Option<Thread>` on nightly.
"""
aggregated-from = "https://raw.githubusercontent.com/zcash/zcash/master/qa/supply-chain/audits.toml"

[[audits.zcash.audits.thread_local]]
who = "Daira-Emma Hopwood <daira@jacaranda.org>"
criteria = "safe-to-deploy"
delta = "1.1.7 -> 1.1.8"
notes = """
Adds `unsafe` code that makes an assumption that `ptr::null_mut::<Entry<T>>()` is a valid representation
of an `AtomicPtr<Entry<T>>`, but this is likely a correct assumption.
"""
aggregated-from = "https://raw.githubusercontent.com/zcash/zcash/master/qa/supply-chain/audits.toml"

[[audits.zcash.audits.thread_local]]
who = "Jack Grigg <jack@electriccoin.co>"
criteria = "safe-to-deploy"
delta = "1.1.8 -> 1.1.9"
aggregated-from = "https://raw.githubusercontent.com/zcash/zcash/master/qa/supply-chain/audits.toml"

[[audits.zcash.audits.valuable]]
who = "Jack Grigg <jack@electriccoin.co>"
criteria = "safe-to-deploy"
delta = "0.1.0 -> 0.1.1"
notes = "Build script changes are for linting."
aggregated-from = "https://raw.githubusercontent.com/zcash/zcash/master/qa/supply-chain/audits.toml"
=======
[[audits.mozilla.audits.thiserror]]
who = "Jan-Erik Rediger <jrediger@mozilla.com>"
criteria = "safe-to-deploy"
delta = "1.0.43 -> 1.0.69"
aggregated-from = "https://raw.githubusercontent.com/mozilla/glean/main/supply-chain/audits.toml"

[[audits.mozilla.audits.thiserror-impl]]
who = "Jan-Erik Rediger <jrediger@mozilla.com>"
criteria = "safe-to-deploy"
delta = "1.0.43 -> 1.0.69"
aggregated-from = "https://raw.githubusercontent.com/mozilla/glean/main/supply-chain/audits.toml"
>>>>>>> b30b004c
<|MERGE_RESOLUTION|>--- conflicted
+++ resolved
@@ -132,221 +132,12 @@
 user-login = "Manishearth"
 user-name = "Manish Goregaokar"
 
-<<<<<<< HEAD
-[[publisher.valuable]]
-version = "0.1.0"
-when = "2022-01-03"
-user-id = 10
-user-login = "carllerche"
-user-name = "Carl Lerche"
-
-[[publisher.windows]]
-version = "0.61.3"
-when = "2025-06-12"
-user-id = 64539
-user-login = "kennykerr"
-user-name = "Kenny Kerr"
-
-[[publisher.windows-collections]]
-version = "0.2.0"
-when = "2025-03-18"
-user-id = 64539
-user-login = "kennykerr"
-user-name = "Kenny Kerr"
-
-[[publisher.windows-core]]
-version = "0.61.2"
-when = "2025-05-19"
-user-id = 64539
-user-login = "kennykerr"
-user-name = "Kenny Kerr"
-
-[[publisher.windows-future]]
-version = "0.2.1"
-when = "2025-05-15"
-user-id = 64539
-user-login = "kennykerr"
-user-name = "Kenny Kerr"
-
-[[publisher.windows-implement]]
-version = "0.60.0"
-when = "2025-03-18"
-user-id = 64539
-user-login = "kennykerr"
-user-name = "Kenny Kerr"
-
-[[publisher.windows-interface]]
-version = "0.59.1"
-when = "2025-03-18"
-user-id = 64539
-user-login = "kennykerr"
-user-name = "Kenny Kerr"
-
-[[publisher.windows-link]]
-version = "0.1.3"
-when = "2025-06-12"
-user-id = 64539
-user-login = "kennykerr"
-user-name = "Kenny Kerr"
-
-[[publisher.windows-numerics]]
-version = "0.2.0"
-when = "2025-03-18"
-user-id = 64539
-user-login = "kennykerr"
-user-name = "Kenny Kerr"
-
-[[publisher.windows-result]]
-version = "0.3.4"
-when = "2025-05-19"
-user-id = 64539
-user-login = "kennykerr"
-user-name = "Kenny Kerr"
-
-[[publisher.windows-strings]]
-version = "0.4.2"
-when = "2025-05-19"
-user-id = 64539
-user-login = "kennykerr"
-user-name = "Kenny Kerr"
-
-[[publisher.windows-threading]]
-version = "0.1.0"
-when = "2025-05-15"
-user-id = 64539
-user-login = "kennykerr"
-user-name = "Kenny Kerr"
-
-[audits.OpenDevicePartnership.audits]
-
-[[audits.bytecode-alliance.audits.cobs]]
-who = "Alex Crichton <alex@alexcrichton.com>"
-criteria = "safe-to-deploy"
-version = "0.2.3"
-notes = "No `unsafe` code in the crate and no usage of `std`"
-
-[[audits.bytecode-alliance.audits.futures-core]]
-who = "Pat Hickey <phickey@fastly.com>"
-criteria = "safe-to-deploy"
-version = "0.3.27"
-notes = "Unsafe used to implement a concurrency primitive AtomicWaker. Well-commented and not obviously incorrect. Like my other audits of these concurrency primitives inside the futures family, I couldn't certify that it is correct without formal methods, but that is out of scope for this vetting."
-
-[[audits.bytecode-alliance.audits.futures-core]]
-who = "Pat Hickey <pat@moreproductive.org>"
-criteria = "safe-to-deploy"
-delta = "0.3.28 -> 0.3.31"
-
-[[audits.bytecode-alliance.audits.futures-sink]]
-who = "Pat Hickey <phickey@fastly.com>"
-criteria = "safe-to-deploy"
-version = "0.3.27"
-
-[[audits.bytecode-alliance.audits.futures-sink]]
-who = "Pat Hickey <pat@moreproductive.org>"
-criteria = "safe-to-deploy"
-delta = "0.3.28 -> 0.3.31"
-
-[[audits.bytecode-alliance.audits.itertools]]
-who = "Nick Fitzgerald <fitzgen@gmail.com>"
-criteria = "safe-to-deploy"
-delta = "0.10.5 -> 0.12.1"
-notes = """
-Minimal `unsafe` usage. Few blocks that existed looked reasonable. Does what it
-says on the tin: lots of iterators.
-"""
-
-[[audits.bytecode-alliance.audits.itertools]]
-who = "Alex Crichton <alex@alexcrichton.com>"
-criteria = "safe-to-deploy"
-delta = "0.12.1 -> 0.14.0"
-notes = """
-Lots of new iterators and shuffling some things around. Some new unsafe code but
-it's well-documented and well-tested. Nothing suspicious.
-"""
-
-[[audits.bytecode-alliance.audits.log]]
-who = "Alex Crichton <alex@alexcrichton.com>"
-criteria = "safe-to-deploy"
-delta = "0.4.22 -> 0.4.27"
-notes = "Lots of minor updates to macros and such, nothing touching `unsafe`"
-
-[[audits.bytecode-alliance.audits.matchers]]
-who = "Pat Hickey <phickey@fastly.com>"
-criteria = "safe-to-deploy"
-version = "0.1.0"
-
-[[audits.bytecode-alliance.audits.nu-ansi-term]]
-who = "Pat Hickey <phickey@fastly.com>"
-criteria = "safe-to-deploy"
-version = "0.46.0"
-notes = "one use of unsafe to call windows specific api to get console handle."
-
-[[audits.bytecode-alliance.audits.overload]]
-who = "Pat Hickey <phickey@fastly.com>"
-criteria = "safe-to-deploy"
-version = "0.1.1"
-notes = "small crate, only defines macro-rules!, nicely documented as well"
-
-[[audits.bytecode-alliance.audits.semver]]
-who = "Pat Hickey <phickey@fastly.com>"
-criteria = "safe-to-deploy"
-version = "1.0.17"
-notes = "plenty of unsafe pointer and vec tricks, but in well-structured and commented code that appears to be correct"
-
-[[audits.bytecode-alliance.audits.sharded-slab]]
-who = "Pat Hickey <phickey@fastly.com>"
-criteria = "safe-to-deploy"
-version = "0.1.4"
-notes = "I always really enjoy reading eliza's code, she left perfect comments at every use of unsafe."
-
-[[audits.bytecode-alliance.audits.shlex]]
-who = "Alex Crichton <alex@alexcrichton.com>"
-criteria = "safe-to-deploy"
-version = "1.1.0"
-notes = "Only minor `unsafe` code blocks which look valid and otherwise does what it says on the tin."
-
-[[audits.bytecode-alliance.audits.thread_local]]
-who = "Pat Hickey <phickey@fastly.com>"
-criteria = "safe-to-deploy"
-version = "1.1.4"
-notes = "uses unsafe to implement thread local storage of objects"
-
-[[audits.bytecode-alliance.audits.tracing-log]]
-who = "Alex Crichton <alex@alexcrichton.com>"
-criteria = "safe-to-deploy"
-version = "0.1.3"
-notes = """
-This is a standard adapter between the `log` ecosystem and the `tracing`
-ecosystem. There's one `unsafe` block in this crate and it's well-scoped.
-"""
-
-[[audits.bytecode-alliance.audits.tracing-subscriber]]
-who = "Pat Hickey <phickey@fastly.com>"
-criteria = "safe-to-deploy"
-version = "0.3.17"
-
-[[audits.google.audits.adler2]]
-who = "Lukasz Anforowicz <lukasza@chromium.org>"
-criteria = "safe-to-deploy"
-version = "2.0.0"
-notes = '''
-This audit has been reviewed in https://crrev.com/c/5811890
-
-The crate is fairly easy to read thanks to its small size and rich comments.
-
-I've grepped for `-i cipher`, `-i crypto`, `\bfs\b`, `\bnet\b`, and
-`\bunsafe\b`.  There were no hits (except for a comment in `README.md`
-and `lib.rs` pointing out "Zero `unsafe`").
-'''
-aggregated-from = "https://chromium.googlesource.com/chromium/src/+/main/third_party/rust/chromium_crates_io/supply-chain/audits.toml?format=TEXT"
-=======
 [[publisher.unicode-width]]
 version = "0.1.14"
 when = "2024-09-19"
 user-id = 1139
 user-login = "Manishearth"
 user-name = "Manish Goregaokar"
->>>>>>> b30b004c
 
 [audits.OpenDevicePartnership.audits]
 
@@ -672,33 +463,6 @@
 """
 aggregated-from = "https://chromium.googlesource.com/chromium/src/+/main/third_party/rust/chromium_crates_io/supply-chain/audits.toml?format=TEXT"
 
-<<<<<<< HEAD
-[[audits.google.audits.regex-syntax]]
-who = "Manish Goregaokar <manishearth@google.com>"
-criteria = "safe-to-deploy"
-version = "0.8.5"
-notes = "Contains no unsafe"
-aggregated-from = "https://chromium.googlesource.com/chromium/src/+/main/third_party/rust/chromium_crates_io/supply-chain/audits.toml?format=TEXT"
-
-[[audits.google.audits.rustc-demangle]]
-who = "danakj@chromium.org"
-criteria = "safe-to-run"
-version = "0.1.23"
-notes = """
-Reviewed in https://crrev.com/c/5171063
-
-Previously reviewed during security review and the audit is grandparented in.
-"""
-aggregated-from = "https://chromium.googlesource.com/chromium/src/+/main/third_party/rust/chromium_crates_io/supply-chain/audits.toml?format=TEXT"
-
-[[audits.google.audits.rustc-demangle]]
-who = "danakj <danakj@chromium.org>"
-criteria = "safe-to-run"
-delta = "0.1.23 -> 0.1.24"
-aggregated-from = "https://chromium.googlesource.com/chromium/src/+/main/third_party/rust/chromium_crates_io/supply-chain/audits.toml?format=TEXT"
-
-=======
->>>>>>> b30b004c
 [[audits.google.audits.serde]]
 who = "Lukasz Anforowicz <lukasza@chromium.org>"
 criteria = "safe-to-deploy"
@@ -1026,16 +790,6 @@
 notes = "All code written or reviewed by Manish"
 aggregated-from = "https://hg.mozilla.org/mozilla-central/raw-file/tip/supply-chain/audits.toml"
 
-<<<<<<< HEAD
-[[audits.mozilla.audits.arraydeque]]
-who = "Lars Eggert <lars@eggert.org>"
-criteria = "safe-to-deploy"
-version = "0.5.1"
-aggregated-from = "https://hg.mozilla.org/mozilla-central/raw-file/tip/supply-chain/audits.toml"
-
-[[audits.mozilla.audits.crunchy]]
-who = "Erich Gubler <erichdongubler@gmail.com>"
-=======
 [[audits.mozilla.wildcard-audits.unicode-width]]
 who = "Manish Goregaokar <manishsmail@gmail.com>"
 criteria = "safe-to-deploy"
@@ -1047,7 +801,6 @@
 
 [[audits.mozilla.audits.arraydeque]]
 who = "Lars Eggert <lars@eggert.org>"
->>>>>>> b30b004c
 criteria = "safe-to-deploy"
 version = "0.5.1"
 aggregated-from = "https://hg.mozilla.org/mozilla-central/raw-file/tip/supply-chain/audits.toml"
@@ -1140,34 +893,6 @@
 """
 aggregated-from = "https://raw.githubusercontent.com/mozilla/cargo-vet/main/supply-chain/audits.toml"
 
-<<<<<<< HEAD
-[[audits.mozilla.audits.rustc_version]]
-who = "Nika Layzell <nika@thelayzells.com>"
-criteria = "safe-to-deploy"
-version = "0.4.0"
-notes = """
-Use of powerful capabilities is limited to invoking `rustc -vV` to get version
-information for parsing version information.
-"""
-aggregated-from = "https://raw.githubusercontent.com/mozilla/cargo-vet/main/supply-chain/audits.toml"
-
-[[audits.mozilla.audits.semver]]
-who = "Jan-Erik Rediger <jrediger@mozilla.com>"
-criteria = "safe-to-deploy"
-delta = "1.0.17 -> 1.0.25"
-aggregated-from = "https://raw.githubusercontent.com/mozilla/glean/main/supply-chain/audits.toml"
-
-[[audits.mozilla.audits.sharded-slab]]
-who = "Mark Hammond <mhammond@skippinet.com.au>"
-criteria = "safe-to-deploy"
-delta = "0.1.4 -> 0.1.7"
-aggregated-from = "https://hg.mozilla.org/mozilla-central/raw-file/tip/supply-chain/audits.toml"
-
-[[audits.mozilla.audits.shlex]]
-who = "Max Inden <mail@max-inden.de>"
-criteria = "safe-to-deploy"
-delta = "1.1.0 -> 1.3.0"
-=======
 [[audits.mozilla.audits.rustc-hash]]
 who = "Bobby Holley <bobbyholley@gmail.com>"
 criteria = "safe-to-deploy"
@@ -1180,7 +905,6 @@
 criteria = "safe-to-deploy"
 delta = "1.1.0 -> 2.1.1"
 notes = "Simple hashing crate, no unsafe code."
->>>>>>> b30b004c
 aggregated-from = "https://hg.mozilla.org/mozilla-central/raw-file/tip/supply-chain/audits.toml"
 
 [[audits.mozilla.audits.strsim]]
@@ -1189,117 +913,6 @@
 delta = "0.10.0 -> 0.11.1"
 aggregated-from = "https://hg.mozilla.org/mozilla-central/raw-file/tip/supply-chain/audits.toml"
 
-<<<<<<< HEAD
-[[audits.mozilla.audits.tracing]]
-who = "Alex Franchuk <afranchuk@mozilla.com>"
-criteria = "safe-to-deploy"
-version = "0.1.37"
-notes = """
-There's only one unsafe impl, and its purpose is to ensure correct behavior by
-creating a non-Send marker type (it has nothing to do with soundness). All
-dependencies make sense, and no side-effectful std functions are used.
-"""
-aggregated-from = "https://hg.mozilla.org/mozilla-central/raw-file/tip/supply-chain/audits.toml"
-
-[[audits.mozilla.audits.tracing]]
-who = "Mark Hammond <mhammond@skippinet.com.au>"
-criteria = "safe-to-deploy"
-delta = "0.1.37 -> 0.1.41"
-aggregated-from = "https://hg.mozilla.org/mozilla-central/raw-file/tip/supply-chain/audits.toml"
-
-[[audits.mozilla.audits.tracing-attributes]]
-who = "Alex Franchuk <afranchuk@mozilla.com>"
-criteria = "safe-to-deploy"
-version = "0.1.24"
-notes = "No unsafe code, macros extensively tested and produce reasonable code."
-aggregated-from = "https://hg.mozilla.org/mozilla-central/raw-file/tip/supply-chain/audits.toml"
-
-[[audits.mozilla.audits.tracing-attributes]]
-who = "Mark Hammond <mhammond@skippinet.com.au>"
-criteria = "safe-to-deploy"
-delta = "0.1.24 -> 0.1.28"
-aggregated-from = "https://hg.mozilla.org/mozilla-central/raw-file/tip/supply-chain/audits.toml"
-
-[[audits.mozilla.audits.tracing-core]]
-who = "Alex Franchuk <afranchuk@mozilla.com>"
-criteria = "safe-to-deploy"
-version = "0.1.30"
-notes = """
-Most unsafe code is in implementing non-std sync primitives. Unsafe impls are
-logically correct and justified in comments, and unsafe code is sound and
-justified in comments.
-"""
-aggregated-from = "https://hg.mozilla.org/mozilla-central/raw-file/tip/supply-chain/audits.toml"
-
-[[audits.mozilla.audits.tracing-core]]
-who = "Mark Hammond <mhammond@skippinet.com.au>"
-criteria = "safe-to-deploy"
-delta = "0.1.30 -> 0.1.33"
-aggregated-from = "https://hg.mozilla.org/mozilla-central/raw-file/tip/supply-chain/audits.toml"
-
-[[audits.mozilla.audits.tracing-subscriber]]
-who = "Mark Hammond <mhammond@skippinet.com.au>"
-criteria = "safe-to-deploy"
-delta = "0.3.17 -> 0.3.19"
-aggregated-from = "https://hg.mozilla.org/mozilla-central/raw-file/tip/supply-chain/audits.toml"
-
-[[audits.zcash.audits.proc-macro2]]
-who = "Jack Grigg <jack@electriccoin.co>"
-criteria = "safe-to-deploy"
-delta = "1.0.94 -> 1.0.95"
-notes = """
-Refactors code handling paths to source files, but AFAICT none of the affected
-code involves filesystem access.
-"""
-aggregated-from = "https://raw.githubusercontent.com/zcash/zcash/master/qa/supply-chain/audits.toml"
-
-[[audits.zcash.audits.rustc_version]]
-who = "Jack Grigg <jack@electriccoin.co>"
-criteria = "safe-to-deploy"
-delta = "0.4.0 -> 0.4.1"
-notes = "Changes to `Command` usage are to add support for `RUSTC_WRAPPER`."
-aggregated-from = "https://raw.githubusercontent.com/zcash/zcash/master/qa/supply-chain/audits.toml"
-
-[[audits.zcash.audits.semver]]
-who = "Jack Grigg <jack@electriccoin.co>"
-criteria = "safe-to-deploy"
-delta = "1.0.25 -> 1.0.26"
-aggregated-from = "https://raw.githubusercontent.com/zcash/wallet/main/supply-chain/audits.toml"
-
-[[audits.zcash.audits.thread_local]]
-who = "Jack Grigg <jack@z.cash>"
-criteria = "safe-to-deploy"
-delta = "1.1.4 -> 1.1.7"
-notes = """
-New `unsafe` usage:
-- An extra `deallocate_bucket`, to replace a `Mutex::lock` with a `compare_exchange`.
-- Setting and getting a `#[thread_local] static mut Option<Thread>` on nightly.
-"""
-aggregated-from = "https://raw.githubusercontent.com/zcash/zcash/master/qa/supply-chain/audits.toml"
-
-[[audits.zcash.audits.thread_local]]
-who = "Daira-Emma Hopwood <daira@jacaranda.org>"
-criteria = "safe-to-deploy"
-delta = "1.1.7 -> 1.1.8"
-notes = """
-Adds `unsafe` code that makes an assumption that `ptr::null_mut::<Entry<T>>()` is a valid representation
-of an `AtomicPtr<Entry<T>>`, but this is likely a correct assumption.
-"""
-aggregated-from = "https://raw.githubusercontent.com/zcash/zcash/master/qa/supply-chain/audits.toml"
-
-[[audits.zcash.audits.thread_local]]
-who = "Jack Grigg <jack@electriccoin.co>"
-criteria = "safe-to-deploy"
-delta = "1.1.8 -> 1.1.9"
-aggregated-from = "https://raw.githubusercontent.com/zcash/zcash/master/qa/supply-chain/audits.toml"
-
-[[audits.zcash.audits.valuable]]
-who = "Jack Grigg <jack@electriccoin.co>"
-criteria = "safe-to-deploy"
-delta = "0.1.0 -> 0.1.1"
-notes = "Build script changes are for linting."
-aggregated-from = "https://raw.githubusercontent.com/zcash/zcash/master/qa/supply-chain/audits.toml"
-=======
 [[audits.mozilla.audits.thiserror]]
 who = "Jan-Erik Rediger <jrediger@mozilla.com>"
 criteria = "safe-to-deploy"
@@ -1310,5 +923,4 @@
 who = "Jan-Erik Rediger <jrediger@mozilla.com>"
 criteria = "safe-to-deploy"
 delta = "1.0.43 -> 1.0.69"
-aggregated-from = "https://raw.githubusercontent.com/mozilla/glean/main/supply-chain/audits.toml"
->>>>>>> b30b004c
+aggregated-from = "https://raw.githubusercontent.com/mozilla/glean/main/supply-chain/audits.toml"