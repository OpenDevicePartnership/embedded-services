--- conflicted
+++ resolved
@@ -269,21 +269,8 @@
 version = "2.0.0"
 criteria = "safe-to-deploy"
 
-<<<<<<< HEAD
-[[exemptions.futures-util]]
-version = "0.3.21"
-criteria = "safe-to-deploy"
-
 [[exemptions.generator]]
 version = "0.8.5"
-=======
-[[exemptions.futures-core]]
-version = "0.3.31"
-criteria = "safe-to-deploy"
-
-[[exemptions.futures-sink]]
-version = "0.3.31"
->>>>>>> fa9304fe
 criteria = "safe-to-deploy"
 
 [[exemptions.hash32]]
@@ -334,17 +321,8 @@
 version = "0.4.13"
 criteria = "safe-to-deploy"
 
-<<<<<<< HEAD
 [[exemptions.maitake-sync]]
 version = "0.2.2"
-=======
-[[exemptions.log]]
-version = "0.4.28"
-criteria = "safe-to-deploy"
-
-[[exemptions.memchr]]
-version = "2.7.5"
->>>>>>> fa9304fe
 criteria = "safe-to-deploy"
 
 [[exemptions.miette]]
@@ -395,7 +373,6 @@
 version = "2.3.2"
 criteria = "safe-to-deploy"
 
-<<<<<<< HEAD
 [[exemptions.pin-project]]
 version = "1.1.10"
 criteria = "safe-to-deploy"
@@ -404,8 +381,6 @@
 version = "1.1.10"
 criteria = "safe-to-deploy"
 
-=======
->>>>>>> fa9304fe
 [[exemptions.postcard]]
 version = "1.1.3"
 criteria = "safe-to-deploy"
